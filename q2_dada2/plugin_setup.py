# ----------------------------------------------------------------------------
# Copyright (c) 2016-2022, QIIME 2 development team.
#
# Distributed under the terms of the Modified BSD License.
#
# The full license is in the file LICENSE, distributed with this software.
# ----------------------------------------------------------------------------
import importlib

import qiime2.plugin
from q2_types.per_sample_sequences import (
    SequencesWithQuality, PairedEndSequencesWithQuality)
from q2_types.sample_data import SampleData
from q2_types.feature_data import FeatureData, Sequence
from q2_types.feature_table import FeatureTable, Frequency

import q2_dada2
from q2_dada2 import DADA2Stats, DADA2StatsFormat, DADA2StatsDirFmt

_CHIM_OPT = {'pooled', 'consensus', 'none'}

plugin = qiime2.plugin.Plugin(
    name='dada2',
    version=q2_dada2.__version__,
    website='http://benjjneb.github.io/dada2/',
    package='q2_dada2',
    description=('This QIIME 2 plugin wraps DADA2 and supports '
                 'sequence quality control for single-end and paired-end '
                 'reads using the DADA2 R library.'),
    short_description='Plugin for sequence quality control with DADA2.',
    citations=qiime2.plugin.Citations.load('citations.bib', package='q2_dada2')
)


plugin.methods.register_function(
    function=q2_dada2.denoise_single,
    inputs={'demultiplexed_seqs': SampleData[SequencesWithQuality |
                                             PairedEndSequencesWithQuality]},
    parameters={'trunc_len': qiime2.plugin.Int,
                'trim_left': qiime2.plugin.Int,
                'max_ee': qiime2.plugin.Float,
                'trunc_q': qiime2.plugin.Int,
                'chimera_method': qiime2.plugin.Str %
                qiime2.plugin.Choices(_CHIM_OPT),
                'min_fold_parent_over_abundance': qiime2.plugin.Float,
                'allow_one_off': qiime2.plugin.Bool,
                'n_threads': qiime2.plugin.Int,
                'n_reads_learn': qiime2.plugin.Int,
                'hashed_feature_ids': qiime2.plugin.Bool},
    outputs=[('table', FeatureTable[Frequency]),
             ('representative_sequences', FeatureData[Sequence]),
             ('denoising_stats', SampleData[DADA2Stats])],
    input_descriptions={
        'demultiplexed_seqs': ('The single-end demultiplexed sequences to be '
                               'denoised.')
    },
    parameter_descriptions={
        'trunc_len': ('Position at which sequences should be truncated due to '
                      'decrease in quality. This truncates the 3\' end of the '
                      'of the input sequences, which will be the bases that '
                      'were sequenced in the last cycles. Reads that are '
                      'shorter than this value will be discarded. If 0 is '
                      'provided, no truncation or length filtering will be '
                      'performed'),
        'trim_left': ('Position at which sequences should be trimmed due to '
                      'low quality. This trims the 5\' end of the '
                      'of the input sequences, which will be the bases that '
                      'were sequenced in the first cycles.'),
        'max_ee': ('Reads with number of expected errors higher than this '
                   'value will be discarded.'),
        'trunc_q': ('Reads are truncated at the first instance of a quality '
                    'score less than or equal to this value. If the resulting '
                    'read is then shorter than `trunc_len`, it is discarded.'),
        'chimera_method': ('The method used to remove chimeras. '
                           '"none": No chimera removal is performed. '
                           '"pooled": All reads are pooled prior to chimera '
                           'detection. "consensus": Chimeras are detected in '
                           'samples individually, and sequences found '
                           'chimeric in a sufficient fraction of samples are '
                           'removed.'),
        'min_fold_parent_over_abundance': (
            'The minimum abundance of potential parents of a sequence being '
            'tested as chimeric, expressed as a fold-change versus the '
            'abundance of the sequence being tested. Values should be greater '
            'than or equal to 1 (i.e. parents should be more abundant than '
            'the sequence being tested). This parameter has no effect if '
            'chimera_method is "none".'),
        'allow_one_off': (
            'Bimeras that are one-off from exact are also '
            'identified if the `allow_one_off` argument is True.'
            'If True, a sequence will be identified as bimera if it is one '
            'mismatch or indel away from an exact bimera.'),
        'n_threads': ('The number of threads to use for multithreaded '
                      'processing. If 0 is provided, all available cores will '
                      'be used.'),
        'n_reads_learn': ('The number of reads to use when training the '
                          'error model. Smaller numbers will result in a '
                          'shorter run time but a less reliable error '
                          'model.'),
        'hashed_feature_ids': ('If true, the feature ids in the resulting '
                               'table will be presented as hashes of the '
                               'sequences defining each feature. The hash '
                               'will always be the same for the same sequence '
                               'so this allows feature tables to be merged '
                               'across runs of this method. You should only '
                               'merge tables if the exact same parameters are '
                               'used for each run.')
    },
    output_descriptions={
        'table': 'The resulting feature table.',
        'representative_sequences': ('The resulting feature sequences. Each '
                                     'feature in the feature table will be '
                                     'represented by exactly one sequence.')
    },
    name='Denoise and dereplicate single-end sequences',
    description=('This method denoises single-end sequences, dereplicates '
                 'them, and filters chimeras.')
)


plugin.methods.register_function(
    function=q2_dada2.denoise_paired,
    inputs={'demultiplexed_seqs': SampleData[PairedEndSequencesWithQuality]},
    parameters={'trunc_len_f': qiime2.plugin.Int,
                'trunc_len_r': qiime2.plugin.Int,
                'trim_left_f': qiime2.plugin.Int,
                'trim_left_r': qiime2.plugin.Int,
                'max_ee_f': qiime2.plugin.Float,
                'max_ee_r': qiime2.plugin.Float,
                'trunc_q': qiime2.plugin.Int,
<<<<<<< HEAD
=======
                'min_overlap': qiime2.plugin.Int %
                qiime2.plugin.Range(4, None),
                'pooling_method': qiime2.plugin.Str %
                qiime2.plugin.Choices(_POOL_OPT),
>>>>>>> e4204d84
                'chimera_method': qiime2.plugin.Str %
                qiime2.plugin.Choices(_CHIM_OPT),
                'min_fold_parent_over_abundance': qiime2.plugin.Float,
                'allow_one_off': qiime2.plugin.Bool,
                'n_threads': qiime2.plugin.Int,
                'n_reads_learn': qiime2.plugin.Int,
                'hashed_feature_ids': qiime2.plugin.Bool},
    outputs=[('table', FeatureTable[Frequency]),
             ('representative_sequences', FeatureData[Sequence]),
             ('denoising_stats', SampleData[DADA2Stats])],
    input_descriptions={
        'demultiplexed_seqs': ('The paired-end demultiplexed sequences to be '
                               'denoised.')
    },
    parameter_descriptions={
        'trunc_len_f': ('Position at which forward read sequences should be '
                        'truncated due to decrease in quality. This truncates '
                        'the 3\' end of the of the input sequences, which '
                        'will be the bases that were sequenced in the last '
                        'cycles. Reads that are shorter than this value '
                        'will be discarded. After this parameter is applied '
                        'there must still be at least a 12 nucleotide overlap '
                        'between the forward and reverse reads. If 0 is '
                        'provided, no truncation or length filtering will be '
                        'performed'),
        'trim_left_f': ('Position at which forward read sequences should be '
                        'trimmed due to low quality. This trims the 5\' end '
                        'of the input sequences, which will be the bases that '
                        'were sequenced in the first cycles.'),
        'trunc_len_r': ('Position at which reverse read sequences should be '
                        'truncated due to decrease in quality. This truncates '
                        'the 3\' end of the of the input sequences, which '
                        'will be the bases that were sequenced in the last '
                        'cycles. Reads that are shorter than this value '
                        'will be discarded. After this parameter is applied '
                        'there must still be at least a 12 nucleotide overlap '
                        'between the forward and reverse reads. If 0 is '
                        'provided, no truncation or length filtering will be '
                        'performed'),
        'trim_left_r': ('Position at which reverse read sequences should be '
                        'trimmed due to low quality. This trims the 5\' end '
                        'of the input sequences, which will be the bases that '
                        'were sequenced in the first cycles.'),
        'max_ee_f': ('Forward reads with number of expected errors higher '
                     'than this value will be discarded.'),
        'max_ee_r': ('Reverse reads with number of expected errors higher '
                     'than this value will be discarded.'),
        'trunc_q': ('Reads are truncated at the first instance of a quality '
                    'score less than or equal to this value. If the resulting '
                    'read is then shorter than `trunc_len_f` or `trunc_len_r` '
                    '(depending on the direction of the read) it is '
                    'discarded.'),
<<<<<<< HEAD
=======
        'min_overlap': ('The minimum length of the overlap required for '
                        'merging the forward and reverse reads.'),
        'pooling_method': ('The method used to pool samples for denoising. '
                           '"independent": Samples are denoised indpendently. '
                           '"pseudo": The pseudo-pooling method is used to '
                           'approximate pooling of samples. In short, samples '
                           'are denoised independently once, ASVs detected '
                           'in at least 2 samples are recorded, and samples '
                           'are denoised independently a second time, but '
                           'this time with prior knowledge of the recorded '
                           'ASVs and thus higher sensitivity to those ASVs.'),
>>>>>>> e4204d84
        'chimera_method': ('The method used to remove chimeras. '
                           '"none": No chimera removal is performed. '
                           '"pooled": All reads are pooled prior to chimera '
                           'detection. "consensus": Chimeras are detected in '
                           'samples individually, and sequences found '
                           'chimeric in a sufficient fraction of samples are '
                           'removed.'),
        'min_fold_parent_over_abundance': (
            'The minimum abundance of potential parents of a sequence being '
            'tested as chimeric, expressed as a fold-change versus the '
            'abundance of the sequence being tested. Values should be greater '
            'than or equal to 1 (i.e. parents should be more abundant than '
            'the sequence being tested). This parameter has no effect if '
            'chimera_method is "none".'),
        'allow_one_off': (
            'Bimeras that are one-off from exact are also '
            'identified if the `allow_one_off` argument is True'
            'If True, a sequence will be identified as bimera if it is one '
            'mismatch or indel away from an exact bimera.'),
        'n_threads': ('The number of threads to use for multithreaded '
                      'processing. If 0 is provided, all available cores will '
                      'be used.'),
        'n_reads_learn': ('The number of reads to use when training the '
                          'error model. Smaller numbers will result in a '
                          'shorter run time but a less reliable error '
                          'model.'),
        'hashed_feature_ids': ('If true, the feature ids in the resulting '
                               'table will be presented as hashes of the '
                               'sequences defining each feature. The hash '
                               'will always be the same for the same sequence '
                               'so this allows feature tables to be merged '
                               'across runs of this method. You should only '
                               'merge tables if the exact same parameters are '
                               'used for each run.')
    },
    output_descriptions={
        'table': 'The resulting feature table.',
        'representative_sequences': ('The resulting feature sequences. Each '
                                     'feature in the feature table will be '
                                     'represented by exactly one sequence, '
                                     'and these sequences will be the joined '
                                     'paired-end sequences.')
    },
    name='Denoise and dereplicate paired-end sequences',
    description=('This method denoises paired-end sequences, dereplicates '
                 'them, and filters chimeras.')
)


plugin.methods.register_function(
    function=q2_dada2.denoise_pyro,
    inputs={'demultiplexed_seqs': SampleData[SequencesWithQuality]},
    parameters={'trunc_len': qiime2.plugin.Int,
                'trim_left': qiime2.plugin.Int,
                'max_ee': qiime2.plugin.Float,
                'trunc_q': qiime2.plugin.Int,
                'max_len': qiime2.plugin.Int,
                'chimera_method': qiime2.plugin.Str %
                qiime2.plugin.Choices(_CHIM_OPT),
                'min_fold_parent_over_abundance': qiime2.plugin.Float,
                'allow_one_off': qiime2.plugin.Bool,
                'n_threads': qiime2.plugin.Int,
                'n_reads_learn': qiime2.plugin.Int,
                'hashed_feature_ids': qiime2.plugin.Bool},
    outputs=[('table', FeatureTable[Frequency]),
             ('representative_sequences', FeatureData[Sequence]),
             ('denoising_stats', SampleData[DADA2Stats])],
    input_descriptions={
        'demultiplexed_seqs': 'The single-end demultiplexed pyrosequencing '
                              'sequences (e.g. 454, IonTorrent) to be '
                              'denoised.'
    },
    parameter_descriptions={
        'trunc_len': 'Position at which sequences should be truncated due to '
                     'decrease in quality. This truncates the 3\' end of the '
                     'of the input sequences, which will be the bases that '
                     'were sequenced in the last cycles. Reads that are '
                     'shorter than this value will be discarded. If 0 is '
                     'provided, no truncation or length filtering will be '
                     'performed',
        'trim_left': 'Position at which sequences should be trimmed due to '
                     'low quality. This trims the 5\' end of the '
                     'of the input sequences, which will be the bases that '
                     'were sequenced in the first cycles.',
        'max_ee': 'Reads with number of expected errors higher than this '
                  'value will be discarded.',
        'trunc_q': 'Reads are truncated at the first instance of a quality '
                   'score less than or equal to this value. If the resulting '
                   'read is then shorter than `trunc_len`, it is discarded.',
        'max_len': 'Remove reads prior to trimming or truncation which are '
                   'longer than this value. If 0 is provided no reads will '
                   'be removed based on length.',
        'chimera_method': 'The method used to remove chimeras. '
                          '"none": No chimera removal is performed. '
                          '"pooled": All reads are pooled prior to chimera '
                          'detection. "consensus": Chimeras are detected in '
                          'samples individually, and sequences found '
                          'chimeric in a sufficient fraction of samples are '
                          'removed.',
        'min_fold_parent_over_abundance':
            'The minimum abundance of potential parents of a sequence being '
            'tested as chimeric, expressed as a fold-change versus the '
            'abundance of the sequence being tested. Values should be greater '
            'than or equal to 1 (i.e. parents should be more abundant than '
            'the sequence being tested). This parameter has no effect if '
            'chimera_method is "none".',
        'allow_one_off': (
            'Bimeras that are one-off from exact are also '
            'identified if the `allow_one_off` argument is True. '
            'If True, a sequence will be identified as bimera if it is one '
            'mismatch or indel away from an exact bimera.'),
        'n_threads': 'The number of threads to use for multithreaded '
                     'processing. If 0 is provided, all available cores will '
                     'be used.',
        'n_reads_learn': 'The number of reads to use when training the '
                         'error model. Smaller numbers will result in a '
                         'shorter run time but a less reliable error '
                         'model.',
        'hashed_feature_ids': 'If true, the feature ids in the resulting '
                              'table will be presented as hashes of the '
                              'sequences defining each feature. The hash '
                              'will always be the same for the same sequence '
                              'so this allows feature tables to be merged '
                              'across runs of this method. You should only '
                              'merge tables if the exact same parameters are '
                              'used for each run.'
    },
    output_descriptions={
        'table': 'The resulting feature table.',
        'representative_sequences': 'The resulting feature sequences. Each '
                                    'feature in the feature table will be '
                                    'represented by exactly one sequence.'
    },
    name='Denoise and dereplicate single-end pyrosequences',
    description='This method denoises single-end pyrosequencing sequences, '
                'dereplicates them, and filters chimeras.'
)


plugin.methods.register_function(
    function=q2_dada2.denoise_ccs,
    inputs={'demultiplexed_seqs': SampleData[SequencesWithQuality]},
    parameters={'front': qiime2.plugin.Str,
                'adapter': qiime2.plugin.Str,
                'max_mismatch': qiime2.plugin.Int,
                'indels': qiime2.plugin.Bool,
                'trunc_len': qiime2.plugin.Int,
                'trim_left': qiime2.plugin.Int,
                'max_ee': qiime2.plugin.Float,
                'trunc_q': qiime2.plugin.Int,
                'min_len': qiime2.plugin.Int,
                'max_len': qiime2.plugin.Int,
                'pooling_method': qiime2.plugin.Str %
                qiime2.plugin.Choices(_POOL_OPT),
                'chimera_method': qiime2.plugin.Str %
                qiime2.plugin.Choices(_CHIM_OPT),
                'min_fold_parent_over_abundance': qiime2.plugin.Float,
                'allow_one_off': qiime2.plugin.Bool,
                'n_threads': qiime2.plugin.Int,
                'n_reads_learn': qiime2.plugin.Int,
                'hashed_feature_ids': qiime2.plugin.Bool},
    outputs=[('table', FeatureTable[Frequency]),
             ('representative_sequences', FeatureData[Sequence]),
             ('denoising_stats', SampleData[DADA2Stats])],
    input_descriptions={
        'demultiplexed_seqs': 'The single-end demultiplexed PacBio CCS '
                              'sequences to be denoised.'
    },
    parameter_descriptions={
        'front': 'Sequence of an adapter ligated to the 5\' end. '
                 'The adapter and any preceding bases are trimmed. '
                 'Can contain IUPAC ambiguous nucleotide codes. '
                 'Note, primer direction is 5\' to 3\'. '
                 'Primers are removed before trim and filter step. '
                 'Reads that do not contain the primer are discarded. '
                 'Each read is re-oriented if the reverse complement of '
                 'the read is a better match to the provided primer sequence. '
                 'This is recommended for PacBio CCS reads, which come in a '
                 'random mix of forward and reverse-complement orientations.',
        'adapter': 'Sequence of an adapter ligated to the 3\' end. '
                   'The adapter and any preceding bases are trimmed. '
                   'Can contain IUPAC ambiguous nucleotide codes. '
                   'Note, primer direction is 5\' to 3\'. '
                   'Primers are removed before trim and filter step. '
                   'Reads that do not contain the primer are discarded.',
        'max_mismatch': 'The number of mismatches to tolerate when matching '
                        'reads to primer sequences '
                        '- see http://benjjneb.github.io/dada2/ '
                        'for complete details.',
        'indels': 'Allow insertions or deletions of bases when '
                  'matching adapters. Note that primer matching can '
                  'be significantly slower, currently about 4x slower',
        'trunc_len': 'Position at which sequences should be truncated due to '
                     'decrease in quality. This truncates the 3\' end of the '
                     'of the input sequences, which will be the bases that '
                     'were sequenced in the last cycles. Reads that are '
                     'shorter than this value will be discarded. If 0 is '
                     'provided, no truncation or length filtering will be '
                     'performed. Note: Since Pacbio CCS sequences were '
                     'normally with very high quality scores, '
                     'there is no need to truncate the Pacbio CCS sequences.',
        'trim_left': 'Position at which sequences should be trimmed due to '
                     'low quality. This trims the 5\' end of the '
                     'of the input sequences, which will be the bases that '
                     'were sequenced in the first cycles.',
        'max_ee': 'Reads with number of expected errors higher than this '
                  'value will be discarded.',
        'trunc_q': 'Reads are truncated at the first instance of a quality '
                   'score less than or equal to this value. If the resulting '
                   'read is then shorter than `trunc_len`, it is discarded.',
        'min_len': 'Remove reads with length less than minLen. '
                   'minLen is enforced after trimming and truncation.'
                   ' For 16S Pacbio CCS, suggest 1000.',
        'max_len': 'Remove reads prior to trimming or truncation which are '
                   'longer than this value. If 0 is provided no reads will '
                   'be removed based on length. '
                   'For 16S Pacbio CCS, suggest 1600.',
        'pooling_method': 'The method used to pool samples for denoising. '
                          '"independent": Samples are denoised indpendently. '
                          '"pseudo": The pseudo-pooling method is used to '
                          'approximate pooling of samples. In short, samples '
                          'are denoised independently once, ASVs detected '
                          'in at least 2 samples are recorded, and samples '
                          'are denoised independently a second time, but '
                          'this time with prior knowledge of the recorded '
                          'ASVs and thus higher sensitivity to those ASVs.',
        'chimera_method': 'The method used to remove chimeras. '
                          '"none": No chimera removal is performed. '
                          '"pooled": All reads are pooled prior to chimera '
                          'detection. "consensus": Chimeras are detected in '
                          'samples individually, and sequences found chimeric '
                          'in a sufficient fraction of samples are removed.',
        'min_fold_parent_over_abundance':
            'The minimum abundance of potential parents of a sequence being '
            'tested as chimeric, expressed as a fold-change versus the '
            'abundance of the sequence being tested. Values should be greater '
            'than or equal to 1 (i.e. parents should be more abundant than '
            'the sequence being tested). Suggest 3.5. '
            'This parameter has no effect if chimera_method is "none".',
        'allow_one_off': (
            'Bimeras that are one-off from exact are also '
            'identified if the `allow_one_off` argument is True. '
            'If True, a sequence will be identified as bimera if it is one '
            'mismatch or indel away from an exact bimera.'),
        'n_threads': 'The number of threads to use for multithreaded '
                     'processing. If 0 is provided, all available cores will '
                     'be used.',
        'n_reads_learn': 'The number of reads to use when training the '
                         'error model. Smaller numbers will result in a '
                         'shorter run time but a less reliable error model.',
        'hashed_feature_ids': 'If true, the feature ids in the resulting '
                              'table will be presented as hashes of the '
                              'sequences defining each feature. The hash '
                              'will always be the same for the same sequence '
                              'so this allows feature tables to be merged '
                              'across runs of this method. You should only '
                              'merge tables if the exact same parameters are '
                              'used for each run.'
    },
    output_descriptions={
        'table': 'The resulting feature table.',
        'representative_sequences': 'The resulting feature sequences. Each '
                                    'feature in the feature table will be '
                                    'represented by exactly one sequence.'
    },
    name='Denoise and dereplicate single-end Pacbio CCS',
    description='This method denoises single-end Pacbio CCS sequences, '
                'dereplicates them, and filters chimeras. '
                'Tutorial and workflow: '
                'https://github.com/benjjneb/LRASManuscript'
)


plugin.register_formats(DADA2StatsFormat, DADA2StatsDirFmt)
plugin.register_semantic_types(DADA2Stats)
plugin.register_semantic_type_to_format(
    SampleData[DADA2Stats], DADA2StatsDirFmt)
importlib.import_module('q2_dada2._transformer')<|MERGE_RESOLUTION|>--- conflicted
+++ resolved
@@ -128,13 +128,10 @@
                 'max_ee_f': qiime2.plugin.Float,
                 'max_ee_r': qiime2.plugin.Float,
                 'trunc_q': qiime2.plugin.Int,
-<<<<<<< HEAD
-=======
                 'min_overlap': qiime2.plugin.Int %
                 qiime2.plugin.Range(4, None),
                 'pooling_method': qiime2.plugin.Str %
                 qiime2.plugin.Choices(_POOL_OPT),
->>>>>>> e4204d84
                 'chimera_method': qiime2.plugin.Str %
                 qiime2.plugin.Choices(_CHIM_OPT),
                 'min_fold_parent_over_abundance': qiime2.plugin.Float,
@@ -187,8 +184,6 @@
                     'read is then shorter than `trunc_len_f` or `trunc_len_r` '
                     '(depending on the direction of the read) it is '
                     'discarded.'),
-<<<<<<< HEAD
-=======
         'min_overlap': ('The minimum length of the overlap required for '
                         'merging the forward and reverse reads.'),
         'pooling_method': ('The method used to pool samples for denoising. '
@@ -200,7 +195,6 @@
                            'are denoised independently a second time, but '
                            'this time with prior knowledge of the recorded '
                            'ASVs and thus higher sensitivity to those ASVs.'),
->>>>>>> e4204d84
         'chimera_method': ('The method used to remove chimeras. '
                            '"none": No chimera removal is performed. '
                            '"pooled": All reads are pooled prior to chimera '
