# ----------------------------------------------------------------------------
# Copyright (c) 2016-2023, QIIME 2 development team.
#
# Distributed under the terms of the Modified BSD License.
#
# The full license is in the file LICENSE, distributed with this software.
# ----------------------------------------------------------------------------

import os
import tempfile
import hashlib
import subprocess

import biom
import skbio
import qiime2.util
import pandas as pd
import numpy as np

from q2_types.feature_data import DNAIterator
from q2_types.per_sample_sequences import (
    SingleLanePerSampleSingleEndFastqDirFmt,
    SingleLanePerSamplePairedEndFastqDirFmt)


def run_commands(cmds, verbose=True):
    if verbose:
        print("Running external command line application(s). This may print "
              "messages to stdout and/or stderr.")
        print("The command(s) being run are below. These commands cannot "
              "be manually re-run as they will depend on temporary files that "
              "no longer exist.")
    for cmd in cmds:
        if verbose:
            print("\nCommand:", end=' ')
            print(" ".join(cmd), end='\n\n')
        subprocess.run(cmd, check=True)


def _check_featureless_table(fp):
    with open(fp) as fh:
        # There is a comment line and a header before the feature data
        for line_count, _ in zip(range(1, 3), fh):
            pass
    if line_count < 2:
        raise ValueError("No features remain after denoising. Try adjusting "
                         "your truncation and trim parameter settings.")


_WHOLE_NUM = (lambda x: x >= 0, 'non-negative')
_NAT_NUM = (lambda x: x > 0, 'greater than zero')
_POOL_STR = (lambda x: x in {'pseudo', 'independent'},
             'pseudo or independent')
_CHIM_STR = (lambda x: x in {'pooled', 'consensus', 'none'},
             'pooled, consensus or none')
_BOOLEAN = (lambda x: type(x) is bool, 'True or False')
# Better to choose to skip, than to implicitly ignore things that KeyError
_SKIP = (lambda x: True, '')
_BOOL = (lambda x: isinstance(x, bool), "Boolean")
_valid_inputs = {
    'trunc_len': _WHOLE_NUM,
    'trunc_len_f': _WHOLE_NUM,
    'trunc_len_r': _WHOLE_NUM,
    'trim_left': _WHOLE_NUM,
    'trim_left_f': _WHOLE_NUM,
    'trim_left_r': _WHOLE_NUM,
    'max_mismatch': _WHOLE_NUM,
    'max_ee': _NAT_NUM,
    'max_ee_f': _NAT_NUM,
    'max_ee_r': _NAT_NUM,
    'trunc_q': _WHOLE_NUM,
    'min_overlap': _WHOLE_NUM,
    'min_len': _WHOLE_NUM,
    'max_len': _WHOLE_NUM,
    'pooling_method': _POOL_STR,
    'chimera_method': _CHIM_STR,
    'min_fold_parent_over_abundance': _NAT_NUM,
    'allow_one_off': _BOOLEAN,
    'n_threads': _WHOLE_NUM,
    # 0 is technically allowed, but we don't want to support it because it only
    # takes all reads from the first sample (alphabetically by sample id)
    'n_reads_learn': _NAT_NUM,
    # Skipped because they are valid for whole domain of type
    'hashed_feature_ids': _SKIP,
    'demultiplexed_seqs': _SKIP,
    'homopolymer_gap_penalty': _SKIP,
    'band_size': _SKIP,
    'retain_all_samples': _BOOL,
    'front': _SKIP,
    'adapter': _SKIP,
    'indels': _SKIP,
}


# TODO: Replace this with Range predicates when interfaces support them better
def _check_inputs(**kwargs):
    for param, arg in kwargs.items():
        check_is_valid, explanation = _valid_inputs[param]
        if not check_is_valid(arg):
            raise ValueError('Argument to %r was %r, should be %s.'
                             % (param, arg, explanation))


def _filepath_to_sample_single(fp):
    return fp.rsplit('_', 4)[0]


def _filepath_to_sample_paired(fp):
    return fp.rsplit('_', 3)[0]


# Since `denoise-single` and `denoise-pyro` are almost identical, break out
# the bulk of the functionality to this helper util. Typechecking is assumed
# to have occurred in the calling functions, this is primarily for making
# sure that DADA2 is able to do what it needs to do.
<<<<<<< HEAD
def _denoise_helper(biom_fp, track_fp, hashed_feature_ids, retain_all_samples):
=======
def _denoise_helper(biom_fp, track_fp, hashed_feature_ids, paired=False):
>>>>>>> 09368509
    _check_featureless_table(biom_fp)
    with open(biom_fp) as fh:
        table = biom.Table.from_tsv(fh, None, None, None)

    # If we used denoise_paired the barcode was already stripped from the
    # filename to force the files to sort by id and pair up properly
    # see https://github.com/qiime2/q2-dada2/issues/102
    # and https://github.com/qiime2/q2-dada2/pull/125
    filepath_to_sample = _filepath_to_sample_paired if paired \
        else _filepath_to_sample_single

    df = pd.read_csv(track_fp, sep='\t', index_col=0)
    df.index.name = 'sample-id'
    df = df.rename(index=filepath_to_sample)

    PASSED_FILTER = 'percentage of input passed filter'
    NON_CHIMERIC = 'percentage of input non-chimeric'

    round_cols = {PASSED_FILTER: 2, NON_CHIMERIC: 2}

    df[PASSED_FILTER] = df['filtered'] / df['input'] * 100
    df[NON_CHIMERIC] = df['non-chimeric'] / df['input'] * 100

    col_order = ['input', 'filtered', PASSED_FILTER, 'denoised',
                 'non-chimeric', NON_CHIMERIC]

    # only calculate percentage of input merged if paired end
    if 'merged' in df:
        MERGED = 'percentage of input merged'
        round_cols[MERGED] = 2
        df[MERGED] = df['merged'] / df['input'] * 100
        col_order.insert(4, 'merged')
        col_order.insert(5, MERGED)

    # only calculate percentage of input primer-removed if ccs
    if 'primer-removed' in df:
        PASSED_PRIMERREMOVE = 'percentage of input primer-removed'
        round_cols[PASSED_PRIMERREMOVE] = 2
        df[PASSED_PRIMERREMOVE] = df['primer-removed'] / df['input'] * 100
        col_order.insert(1, 'primer-removed')
        col_order.insert(2, PASSED_PRIMERREMOVE)

    df = df[col_order]
    df.fillna(0, inplace=True)
    df = df.round(round_cols)
    metadata = qiime2.Metadata(df)

    # Currently the sample IDs in DADA2 are the file names. We make
    # them the sample id part of the filename here.
    sid_map = {id_: filepath_to_sample(id_)
               for id_ in table.ids(axis='sample')}
    table.update_ids(sid_map, axis='sample', inplace=True)
    # Reintroduce empty samples dropped by dada2.
    table_cols = table.ids(axis='observation')
    table_rows = list(set(df.index) - set(table.ids()))
    table_to_add = biom.Table(np.zeros((len(table_cols), len(table_rows))),
                              table_cols, table_rows,
                              type="OTU table")
    table = table.concat(table_to_add)
    # This is necissary (instead of just not reintroducing above)
    # dada2 will discard samples which are empty after filtering
    # but will keep samples that are empty after merging
    # so there are potentially samples removed here that were not
    # reintroduced above!
    if not retain_all_samples:
        table = table.remove_empty(axis="sample", inplace=False)
    # The feature IDs in DADA2 are the sequences themselves.
    if hashed_feature_ids:
        # Make feature IDs the md5 sums of the sequences.
        fid_map = {id_: hashlib.md5(id_.encode('utf-8')).hexdigest()
                   for id_ in table.ids(axis='observation')}
        table.update_ids(fid_map, axis='observation', inplace=True)

        rep_sequences = DNAIterator((skbio.DNA(k, metadata={'id': v})
                                     for k, v in fid_map.items()))
    else:
        rep_sequences = DNAIterator(
            (skbio.DNA(id_, metadata={'id': id_})
             for id_ in table.ids(axis='observation')))
    return table, rep_sequences, metadata


def _denoise_single(demultiplexed_seqs, trunc_len, trim_left, max_ee, trunc_q,
                    max_len, pooling_method, chimera_method,
                    min_fold_parent_over_abundance, allow_one_off,
                    n_threads, n_reads_learn, hashed_feature_ids,
                    homopolymer_gap_penalty, band_size, retain_all_samples):
    _check_inputs(**locals())
    if trunc_len != 0 and trim_left >= trunc_len:
        raise ValueError("trim_left (%r) must be smaller than trunc_len (%r)"
                         % (trim_left, trunc_len))
    if max_len != 0 and max_len < trunc_len:
        raise ValueError("trunc_len (%r) must be no bigger than max_len (%r)"
                         % (trunc_len, max_len))
    # Coerce for single end read analysis
    max_len = 'Inf' if max_len == 0 else max_len

    with tempfile.TemporaryDirectory() as temp_dir_name:
        biom_fp = os.path.join(temp_dir_name, 'output.tsv.biom')
        track_fp = os.path.join(temp_dir_name, 'track.tsv')

        cmd = ['run_dada.R',
               '--input_directory', str(demultiplexed_seqs),
               '--output_path', biom_fp,
               '--output_track', track_fp,
               '--filtered_directory', temp_dir_name,
               '--truncation_length', str(trunc_len),
               '--trim_left', str(trim_left),
               '--max_expected_errors', str(max_ee),
               '--truncation_quality_score', str(trunc_q),
               '--max_length', str(max_len),
               '--pooling_method', str(pooling_method),
               '--chimera_method', str(chimera_method),
               '--min_parental_fold', str(min_fold_parent_over_abundance),
               '--allow_one_off', str(allow_one_off),
               '--num_threads', str(n_threads),
               '--learn_min_reads', str(n_reads_learn),
               '--homopolymer_gap_penalty', str(homopolymer_gap_penalty),
               '--band_size', str(band_size)]
        try:
            run_commands([cmd])
        except subprocess.CalledProcessError as e:
            if e.returncode == 2:
                raise ValueError(
                    "No reads passed the filter. trunc_len (%r) may be longer"
                    " than read lengths, or other arguments (such as max_ee"
                    " or trunc_q) may be preventing reads from passing the"
                    " filter." % trunc_len)
            else:
                raise Exception("An error was encountered while running DADA2"
                                " in R (return code %d), please inspect stdout"
                                " and stderr to learn more." % e.returncode)
        return _denoise_helper(biom_fp, track_fp, hashed_feature_ids,
                               retain_all_samples)


def denoise_single(demultiplexed_seqs: SingleLanePerSampleSingleEndFastqDirFmt,
                   trunc_len: int, trim_left: int = 0, max_ee: float = 2.0,
                   trunc_q: int = 2, pooling_method: str = 'independent',
                   chimera_method: str = 'consensus',
                   min_fold_parent_over_abundance: float = 1.0,
                   allow_one_off: bool = False,
                   n_threads: int = 1, n_reads_learn: int = 1000000,
                   hashed_feature_ids: bool = True,
                   retain_all_samples: bool = True
                   ) -> (biom.Table, DNAIterator, qiime2.Metadata):
    return _denoise_single(
        demultiplexed_seqs=demultiplexed_seqs,
        trunc_len=trunc_len,
        trim_left=trim_left,
        max_ee=max_ee,
        trunc_q=trunc_q,
        max_len=0,
        pooling_method=pooling_method,
        chimera_method=chimera_method,
        min_fold_parent_over_abundance=min_fold_parent_over_abundance,
        allow_one_off=allow_one_off,
        n_threads=n_threads,
        n_reads_learn=n_reads_learn,
        hashed_feature_ids=hashed_feature_ids,
        homopolymer_gap_penalty='NULL',
        band_size='16',
        retain_all_samples=retain_all_samples)


def denoise_paired(demultiplexed_seqs: SingleLanePerSamplePairedEndFastqDirFmt,
                   trunc_len_f: int, trunc_len_r: int,
                   trim_left_f: int = 0, trim_left_r: int = 0,
                   max_ee_f: float = 2.0, max_ee_r: float = 2.0,
                   trunc_q: int = 2, min_overlap: int = 12,
                   pooling_method: str = 'independent',
                   chimera_method: str = 'consensus',
                   min_fold_parent_over_abundance: float = 1.0,
                   allow_one_off: bool = False,
                   n_threads: int = 1, n_reads_learn: int = 1000000,
                   hashed_feature_ids: bool = True,
                   retain_all_samples: bool = True
                   ) -> (biom.Table, DNAIterator, qiime2.Metadata):
    _check_inputs(**locals())
    if trunc_len_f != 0 and trim_left_f >= trunc_len_f:
        raise ValueError("trim_left_f (%r) must be smaller than trunc_len_f"
                         " (%r)" % (trim_left_f, trunc_len_f))
    if trunc_len_r != 0 and trim_left_r >= trunc_len_r:
        raise ValueError("trim_left_r (%r) must be smaller than trunc_len_r"
                         " (%r)" % (trim_left_r, trunc_len_r))
    with tempfile.TemporaryDirectory() as temp_dir:
        tmp_forward = os.path.join(temp_dir, 'forward')
        tmp_reverse = os.path.join(temp_dir, 'reverse')
        biom_fp = os.path.join(temp_dir, 'output.tsv.biom')
        track_fp = os.path.join(temp_dir, 'track.tsv')
        filt_forward = os.path.join(temp_dir, 'filt_f')
        filt_reverse = os.path.join(temp_dir, 'filt_r')
        manifest_df = demultiplexed_seqs.manifest.view(pd.DataFrame)

        for fp in tmp_forward, tmp_reverse, filt_forward, filt_reverse:
            os.mkdir(fp)
        for _, fps in manifest_df.iterrows():
            fwd_fp = fps['forward']
            rev_fp = fps['reverse']

            fwd_no_barcode = _remove_barcode(os.path.basename(fps['forward']))
            rev_no_barcode = _remove_barcode(os.path.basename(fps['reverse']))

            qiime2.util.duplicate(fwd_fp, os.path.join(tmp_forward,
                                                       fwd_no_barcode))
            qiime2.util.duplicate(rev_fp, os.path.join(tmp_reverse,
                                                       rev_no_barcode))

        cmd = ['run_dada.R',
               '--input_directory', tmp_forward,
               '--input_directory_reverse', tmp_reverse,
               '--output_path', biom_fp,
               '--output_track', track_fp,
               '--filtered_directory', filt_forward,
               '--filtered_directory_reverse', filt_reverse,
               '--truncation_length', str(trunc_len_f),
               '--truncation_length_reverse', str(trunc_len_r),
               '--trim_left', str(trim_left_f),
               '--trim_left_reverse', str(trim_left_r),
               '--max_expected_errors', str(max_ee_f),
               '--max_expected_errors_reverse', str(max_ee_r),
               '--truncation_quality_score', str(trunc_q),
               '--min_overlap', str(min_overlap),
               '--pooling_method', str(pooling_method),
               '--chimera_method', str(chimera_method),
               '--min_parental_fold', str(min_fold_parent_over_abundance),
               '--allow_one_off', str(allow_one_off),
               '--num_threads', str(n_threads),
               '--learn_min_reads', str(n_reads_learn)]
        try:
            run_commands([cmd])
        except subprocess.CalledProcessError as e:
            if e.returncode == 2:
                raise ValueError(
                    "No reads passed the filter. trunc_len_f (%r) or"
                    " trunc_len_r (%r) may be individually longer than"
                    " read lengths, or trunc_len_f + trunc_len_r may be"
                    " shorter than the length of the amplicon + 12"
                    " nucleotides (the length of the overlap). Alternatively,"
                    " other arguments (such as max_ee or trunc_q) may be"
                    " preventing reads from passing the filter."
                    % (trunc_len_f, trunc_len_r))
            else:
                raise Exception("An error was encountered while running DADA2"
                                " in R (return code %d), please inspect stdout"
                                " and stderr to learn more." % e.returncode)
<<<<<<< HEAD
        return _denoise_helper(biom_fp, track_fp, hashed_feature_ids,
                               retain_all_samples)
=======

        return _denoise_helper(biom_fp, track_fp, hashed_feature_ids,
                               paired=True)


def _remove_barcode(filename):
    cut = filename.rsplit('_', 3)
    id_ = cut[0].rsplit('_', 1)[0]

    cut = cut[1:]
    cut.insert(0, id_)

    return ('_'.join(cut))
>>>>>>> 09368509


def denoise_pyro(demultiplexed_seqs: SingleLanePerSampleSingleEndFastqDirFmt,
                 trunc_len: int, trim_left: int = 0, max_ee: float = 2.0,
                 trunc_q: int = 2, max_len: int = 0,
                 pooling_method: str = 'independent',
                 chimera_method: str = 'consensus',
                 min_fold_parent_over_abundance: float = 1.0,
                 allow_one_off: bool = False,
                 n_threads: int = 1, n_reads_learn: int = 250000,
                 hashed_feature_ids: bool = True,
                 retain_all_samples: bool = True
                 ) -> (biom.Table, DNAIterator, qiime2.Metadata):
    return _denoise_single(
        demultiplexed_seqs=demultiplexed_seqs,
        trunc_len=trunc_len,
        trim_left=trim_left,
        max_ee=max_ee,
        trunc_q=trunc_q,
        max_len=max_len,
        pooling_method=pooling_method,
        chimera_method=chimera_method,
        min_fold_parent_over_abundance=min_fold_parent_over_abundance,
        allow_one_off=allow_one_off,
        n_threads=n_threads,
        n_reads_learn=n_reads_learn,
        hashed_feature_ids=hashed_feature_ids,
        homopolymer_gap_penalty='1',
        band_size='32',
        retain_all_samples=retain_all_samples)


def denoise_ccs(demultiplexed_seqs: SingleLanePerSampleSingleEndFastqDirFmt,
                front: str, adapter: str,  max_mismatch: int = 2,
                indels: bool = False, trunc_len: int = 0,
                trim_left: int = 0, max_ee: float = 2.0,
                trunc_q: int = 2, min_len: int = 20, max_len: int = 0,
                pooling_method: str = 'independent',
                chimera_method: str = 'consensus',
                min_fold_parent_over_abundance: float = 3.5,
                allow_one_off: bool = False,
                n_threads: int = 1, n_reads_learn: int = 1000000,
                hashed_feature_ids: bool = True,
                retain_all_samples: bool = True
                ) -> (biom.Table, DNAIterator, qiime2.Metadata):
    _check_inputs(**locals())
    if trunc_len != 0 and trim_left >= trunc_len:
        raise ValueError("trim_left (%r) must be smaller than trunc_len (%r)"
                         % (trim_left, trunc_len))
    if max_len != 0 and max_len < trunc_len:
        raise ValueError("trunc_len (%r) must be no bigger than max_len (%r)"
                         % (trunc_len, max_len))
    # Coerce for ccs read analysis
    max_len = 'Inf' if max_len == 0 else max_len

    with tempfile.TemporaryDirectory() as temp_dir_name:
        biom_fp = os.path.join(temp_dir_name, 'output.tsv.biom')
        track_fp = os.path.join(temp_dir_name, 'track.tsv')
        nop_fp = os.path.join(temp_dir_name, 'nop')
        filt_fp = os.path.join(temp_dir_name, 'filt')
        for fp in nop_fp, filt_fp:
            os.mkdir(fp)

        cmd = ['run_dada.R',
               '--input_directory', str(demultiplexed_seqs),
               '--output_path', biom_fp,
               '--output_track', track_fp,
               '--removed_primer_directory', nop_fp,
               '--filtered_directory', filt_fp,
               '--forward_primer', str(front),
               '--reverse_primer', str(adapter),
               '--max_mismatch', str(max_mismatch),
               '--indels', str(indels),
               '--truncation_length', str(trunc_len),
               '--trim_left', str(trim_left),
               '--max_expected_errors', str(max_ee),
               '--truncation_quality_score', str(trunc_q),
               '--min_length', str(min_len),
               '--max_length', str(max_len),
               '--pooling_method', str(pooling_method),
               '--chimera_method', str(chimera_method),
               '--min_parental_fold', str(min_fold_parent_over_abundance),
               '--allow_one_off', str(allow_one_off),
               '--num_threads', str(n_threads),
               '--learn_min_reads', str(n_reads_learn),
               '--homopolymer_gap_penalty', 'NULL',
               '--band_size', '32']
        try:
            run_commands([cmd])
        except subprocess.CalledProcessError as e:
            if e.returncode == 2:
                raise ValueError(
                    "No reads passed the filter. trunc_len (%r) may be longer"
                    " than read lengths, or other arguments (such as max_ee"
                    " or trunc_q) may be preventing reads from passing the"
                    " filter." % trunc_len)
            else:
                raise Exception("An error was encountered while running DADA2"
                                " in R (return code %d), please inspect stdout"
                                " and stderr to learn more." % e.returncode)
        return _denoise_helper(biom_fp, track_fp, hashed_feature_ids, retain_all_samples)<|MERGE_RESOLUTION|>--- conflicted
+++ resolved
@@ -113,11 +113,9 @@
 # the bulk of the functionality to this helper util. Typechecking is assumed
 # to have occurred in the calling functions, this is primarily for making
 # sure that DADA2 is able to do what it needs to do.
-<<<<<<< HEAD
-def _denoise_helper(biom_fp, track_fp, hashed_feature_ids, retain_all_samples):
-=======
-def _denoise_helper(biom_fp, track_fp, hashed_feature_ids, paired=False):
->>>>>>> 09368509
+
+def _denoise_helper(biom_fp, track_fp, hashed_feature_ids, paired=False, retain_all_samples):
+
     _check_featureless_table(biom_fp)
     with open(biom_fp) as fh:
         table = biom.Table.from_tsv(fh, None, None, None)
@@ -364,14 +362,9 @@
                 raise Exception("An error was encountered while running DADA2"
                                 " in R (return code %d), please inspect stdout"
                                 " and stderr to learn more." % e.returncode)
-<<<<<<< HEAD
+
         return _denoise_helper(biom_fp, track_fp, hashed_feature_ids,
-                               retain_all_samples)
-=======
-
-        return _denoise_helper(biom_fp, track_fp, hashed_feature_ids,
-                               paired=True)
-
+                               retain_all_samples, paired=True)
 
 def _remove_barcode(filename):
     cut = filename.rsplit('_', 3)
@@ -381,7 +374,6 @@
     cut.insert(0, id_)
 
     return ('_'.join(cut))
->>>>>>> 09368509
 
 
 def denoise_pyro(demultiplexed_seqs: SingleLanePerSampleSingleEndFastqDirFmt,
