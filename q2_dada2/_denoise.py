--- conflicted
+++ resolved
@@ -99,19 +99,15 @@
     return fp.rsplit('_', 4)[0]
 
 
-<<<<<<< HEAD
 def _filepath_to_sample_paired(fp):
     return fp.rsplit('_', 3)[0]
 
 
-def _denoise_helper(biom_fp, track_fp, hashed_feature_ids, paired=False):
-=======
 # Since `denoise-single` and `denoise-pyro` are almost identical, break out
 # the bulk of the functionality to this helper util. Typechecking is assumed
 # to have occurred in the calling functions, this is primarily for making
 # sure that DADA2 is able to do what it needs to do.
-def _denoise_helper(biom_fp, track_fp, hashed_feature_ids):
->>>>>>> e4204d84
+def _denoise_helper(biom_fp, track_fp, hashed_feature_ids, paired=False):
     _check_featureless_table(biom_fp)
     with open(biom_fp) as fh:
         table = biom.Table.from_tsv(fh, None, None, None)
@@ -181,12 +177,8 @@
 
 
 def _denoise_single(demultiplexed_seqs, trunc_len, trim_left, max_ee, trunc_q,
-<<<<<<< HEAD
-                    max_len, chimera_method, min_fold_parent_over_abundance,
-=======
                     max_len, pooling_method, chimera_method,
                     min_fold_parent_over_abundance, allow_one_off,
->>>>>>> e4204d84
                     n_threads, n_reads_learn, hashed_feature_ids,
                     homopolymer_gap_penalty, band_size):
     _check_inputs(**locals())
@@ -202,15 +194,6 @@
     with tempfile.TemporaryDirectory() as temp_dir_name:
         biom_fp = os.path.join(temp_dir_name, 'output.tsv.biom')
         track_fp = os.path.join(temp_dir_name, 'track.tsv')
-<<<<<<< HEAD
-        cmd = ['run_dada_single.R',
-               str(demultiplexed_seqs), biom_fp, track_fp, temp_dir_name,
-               str(trunc_len), str(trim_left), str(max_ee), str(trunc_q),
-               str(max_len), str(chimera_method),
-               str(min_fold_parent_over_abundance), str(n_threads),
-               str(n_reads_learn), str(homopolymer_gap_penalty),
-               str(band_size)]
-=======
 
         cmd = ['run_dada.R',
                '--input_directory', str(demultiplexed_seqs),
@@ -230,7 +213,6 @@
                '--learn_min_reads', str(n_reads_learn),
                '--homopolymer_gap_penalty', str(homopolymer_gap_penalty),
                '--band_size', str(band_size)]
->>>>>>> e4204d84
         try:
             run_commands([cmd])
         except subprocess.CalledProcessError as e:
@@ -276,12 +258,8 @@
                    trunc_len_f: int, trunc_len_r: int,
                    trim_left_f: int = 0, trim_left_r: int = 0,
                    max_ee_f: float = 2.0, max_ee_r: float = 2.0,
-<<<<<<< HEAD
-                   trunc_q: int = 2,
-=======
                    trunc_q: int = 2, min_overlap: int = 12,
                    pooling_method: str = 'independent',
->>>>>>> e4204d84
                    chimera_method: str = 'consensus',
                    min_fold_parent_over_abundance: float = 1.0,
                    allow_one_off: bool = False,
@@ -318,16 +296,6 @@
             qiime2.util.duplicate(rev_fp, os.path.join(tmp_reverse,
                                                        rev_no_barcode))
 
-<<<<<<< HEAD
-        cmd = ['run_dada_paired.R',
-               tmp_forward, tmp_reverse, biom_fp, track_fp, filt_forward,
-               filt_reverse,
-               str(trunc_len_f), str(trunc_len_r),
-               str(trim_left_f), str(trim_left_r),
-               str(max_ee_f), str(max_ee_r), str(trunc_q),
-               str(chimera_method), str(min_fold_parent_over_abundance),
-               str(n_threads), str(n_reads_learn)]
-=======
         cmd = ['run_dada.R',
                '--input_directory', tmp_forward,
                '--input_directory_reverse', tmp_reverse,
@@ -349,7 +317,6 @@
                '--allow_one_off', str(allow_one_off),
                '--num_threads', str(n_threads),
                '--learn_min_reads', str(n_reads_learn)]
->>>>>>> e4204d84
         try:
             run_commands([cmd])
         except subprocess.CalledProcessError as e:
