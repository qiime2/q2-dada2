#!/usr/bin/env Rscript

###################################################
# This R script takes an input directory of .fastq.gz files
# and outputs a tsv file of the dada2 processed sequence
# table. It is intended for use with the QIIME2 plugin
# for DADA2.
#
# Ex: Rscript run_dada_single.R input_dir output.tsv track.tsv filtered_dir 200 0 2.0 2 Inf pooled 1.0 0 1000000 NULL 32
####################################################

####################################################
#             DESCRIPTION OF ARGUMENTS             #
####################################################
# NOTE: All numeric arguments should be zero or positive.
# NOTE: All numeric arguments save maxEE are expected to be integers.
# NOTE: Currently the filterered_dir must already exist.
# NOTE: ALL ARGUMENTS ARE POSITIONAL!
#
### FILE SYSTEM ARGUMENTS ###
#
# 1) input_directory - File path to directory with the .fastq.gz files to be processed.
#    Ex: path/to/dir/with/fastqgzs
#
# 2) output_path - File path to output tsv file. If already exists, will be overwritten.
#    Ex: path/to/output_file.tsv
#
# 3) output_track - File path to tracking tsv file. If already exists, will be overwritte.
#    Ex: path/to/tracking_stats.tsv
#
# 4) removed_primer_directory - File path to directory in which to write the primer.removed .fastq.gz
#                 files. These files are intermediate for the full workflow.
#                 Currently they remain after the script finishes.
#                 Directory must already exist.
#    Ex: path/to/dir/with/fastqgzs/primerremoved
#
# 5) filtered_directory - File path to directory in which to write the filtered .fastq.gz files.
#                 These files are intermediate for the full workflow.
#                 Currently they remain after the script finishes.
#                 Directory must already exist.
#    Ex: path/to/dir/with/fastqgzs/filtered
#
### PRIMER REMOVING ARGUMENTS ###
#
# 6) forward_primer - Primer front of Pacbio CCS sequences.
#    Ex: 'AGRGTTYGATYMTGGCTCAG'
#
# 7) reverse_primer - Primer adapter of Pacbio CCS sequences.
#    Ex: 'RGYTACCTTGTTACGACTT'
#
# 8) max_mismatch - The number of mismatches to tolerate when matching
#                  reads to primer sequences.
#    Ex: 2
#
# 9) indels - Allow insertions or deletions of bases when matching adapters.
#    Ex: FALSE
#
### FILTERING ARGUMENTS ###
#
# 10) tuncation_length - The position at which to truncate reads. Reads shorter
#               than tuncation_length  will be discarded.
#               Special values: 0 - no truncation or length filtering.
#    Ex: 150
#
# 11) trim_left - The number of nucleotides to remove from the start of
#               each read. Should be less than tuncation_length  for obvious reasons.
#    Ex: 0
#
# 12) max_expected_errors - Reads with expected errors higher than maxEE are discarded.
#    Ex: 2.0
#
# 13) tuncation_quality_score - Reads are truncated at the first instance of quality score tuncation_quality_score.
#                If the read is then shorter than tuncation_length , it is discarded.
#    Ex: 2
#
# 14) min_length - Remove reads with length shorter than min_length. min_length is enforced
#              after trimming and truncation.
#              Default Inf - no maximum.
#
# 15) max_length - Remove reads with length greater than max_length. max_length is enforced on the raw reads.
#             Default Inf - no maximum.
#    Ex: 300
#
### SENSITIVITY ARGUMENTS ###
#
# 16) pooling_method- The method used to pool (or not) samples during denoising.
#             Valid options are:
#               independent: (Default) No pooling, samples are denoised indpendently.
#               pseudo: Samples are "pseudo-pooled" for denoising.
#    Ex: independent
#
#
### CHIMERA ARGUMENTS ###
#
# 17) chimera_method - The method used to remove chimeras. Valid options are:
#               none: No chimera removal is performed.
#               pooled: All reads are pooled prior to chimera detection.
#               consensus: Chimeras are detect in samples individually, and a consensus decision
#                           is made for each sequence variant.
#    Ex: consensus
#
# 18) min_parental_fold - The minimum abundance of potential "parents" of a sequence being
#               tested as chimeric, expressed as a fold-change versus the abundance of the sequence being
#               tested. Values should be greater than or equal to 1 (i.e. parents should be more
#               abundant than the sequence being tested).
#    Ex: 1.0
#
### SPEED ARGUMENTS ###
#
# 19) num_threads - The number of threads to use.
#                 Special values: 0 - detect available cores and use all.
#    Ex: 1
#
# 20) learn_min_reads - The minimum number of reads to learn the error model from.
#                 Special values: 0 - Use all input reads.
#    Ex: 1000000
#
### GLOBAL OPTION ARGUMENTS ###
#
# 21) homopolymer_gap_penalty - The cost of gaps in homopolymer regions (>=3 repeated bases).
#                               Default is NULL, which causes homopolymer gaps
#                               to be treated as normal gaps.
#    Ex: -1
#
# 22) band_size - When set, banded Needleman-Wunsch alignments are performed.
#                 The default value of band_size is 16. Setting BAND_SIZE to a negative
#                 number turns off banding (i.e. full Needleman-Wunsch).
#    Ex: 32
#

#install.packages("optparse", repos='http://cran.us.r-project.org')
library("optparse")


cat(R.version$version.string, "\n")
errQuit <- function(mesg, status=1) { message("Error: ", mesg); q(status=status) }
getN <- function(x) sum(getUniques(x)) #Function added from paired processing

option_list = list(
  make_option(c("--input_directory"), action="store", default='NULL', type='character',
              help="File path to directory with the .fastq.gz files to be processed"),
  
  make_option(c("--input_directory_reverse"), action="store", default='NULL', type='character',
              help="File path to reverse directory with the .fastq.gz files to be processed. Only used in paired-end processing"),
  
  make_option(c("--output_path"), action="store", default='NULL', type='character',
              help="File path to output tsv file. If already exists, will be overwritten"),
  make_option(c("--output_track"), action="store", default='NULL', type='character',
              help="File path to tracking tsv file. If already exists, will be overwritten"),
  make_option(c("--removed_primer_directory"), action="store", default='NULL', type='character',
              help="File path to directory in which to write the primer.removed .fastq.gz files"),
  make_option(c("--filtered_directory"), action="store", default='NULL', type='character',
              help="File path to directory in which to write the filtered .fastq.gz files. These files are intermediate"),
  
  make_option(c("--filtered_directory_reverse"), action="store", default='NULL', type='character',
              help="File path to directory in which to write the reverse filtered .fastq.gz files. These files are intermediate. Only used in paired-end processing"),
  
  make_option(c("--forward_primer"), action="store", default='NULL', type='character',
              help="Primer front of Pacbio CCS sequences"),
  make_option(c("--reverse_primer"), action="store", default='NULL', type='character',
              help="Primer adapter of Pacbio CCS sequences"),
  make_option(c("--max_mismatch"), action="store", default='NULL', type='character',
              help="The number of mismatches to tolerate when matching reads to primer sequences."),
  make_option(c("--indels"), action="store", default='NULL', type='character',
              help="Allow insertions or deletions of bases when matching adapters"),
  
  make_option(c("--tuncation_length"), action="store", default='NULL', type='character',
              help="The position at which to truncate reads. Reads shorter then tuncation_length will be discarded."),
  
  make_option(c("--tuncation_length_reverse"), action="store", default='NULL', type='character',
              help="The position at which to truncate reverse reads. Reads shorter then tuncation_length will be discarded. Only used in paired-end processing"),
  
  make_option(c("--trim_left"), action="store", default='NULL', type='character',
              help="The number of nucleotides to remove from the start of each read. Should be less than tuncation_length for obvious reasons"),
  
  make_option(c("--trim_left_reverse"), action="store", default='NULL', type='character',
              help="The number of nucleotides to remove from the start of each reverse read. Should be less than tuncation_length for obvious reasons. Only used in paired-end processing"),
  
  make_option(c("--max_expected_errors"), action="store", default='NULL', type='character',
              help="Reads with expected errors higher than max_expected_errors are discarded"),
  
  make_option(c("--max_expected_errors_reverse"), action="store", default='NULL', type='character',
              help="Reverse reads with expected errors higher than max_expected_errors are discarded. Only used in paired-end processing"),
  
  make_option(c("--tuncation_quality_score"), action="store", default='NULL', type='character',
              help="Reads are truncated at the first instance of quality score tuncation_quality_score.If the read is then shorter than tuncation_length, it is discarded"),
  make_option(c("--min_length"), action="store", default='NULL', type='character',
              help="Remove reads with length shorter than min_length. min_length is enforced after trimming and truncation."),
  make_option(c("--max_length"), action="store", default='NULL', type='character',
              help="Remove reads with length greater than max_length. max_length is enforced on the raw reads."),
  
  make_option(c("--min_overlap"), action="store", default='NULL', type='character',
              help="Minimum overlap allowed between reads"),
  
  make_option(c("--pooling_method"), action="store", default='NULL', type='character',
              help="The method used to pool (or not) samples during denoising (independent/pseudo)"),
  
  make_option(c("--chimera_method"), action="store", default='NULL', type='character',
              help="The method used to remove chimeras (none/pooled/consensus)"),
  make_option(c("--min_parental_fold"), action="store", default='NULL', type='character',
              help="The minimum abundance of potential parents of a sequence being tested as chimeric, expressed as a fold-change versus the abundance of the sequence being tested. Values should be greater than or equal to 1"),
  
  make_option(c("--num_threads"), action="store", default='NULL', type='character',
              help="The number of threads to use"),
  make_option(c("--learn_min_reads"), action="store", default='NULL', type='character',
              help="The minimum number of reads to learn the error model from"),
  
  make_option(c("--homopolymer_gap_penalty"), action="store", default='NULL', type='character',
              help="The cost of gaps in homopolymer regions (>=3 repeated bases).Default is NULL, which causes homopolymer gaps to be treated as normal gaps."),
  make_option(c("--band_size"), action="store", default='NULL', type='character',
              help="When set, banded Needleman-Wunsch alignments are performed.")
)
opt = parse_args(OptionParser(option_list=option_list))


# Assign each of the arguments, in positional order, to an appropriately named R variable
inp.dir <- opt$input_directory
inp.dirR <- opt$input_directory_reverse #added from paired arguments
out.path <- opt$output_path
out.track <- opt$output_track
primer.removed.dir <- opt$removed_primer_directory #added from CCS arguments
filtered.dir <- opt$filtered_directory
filtered.dirR<- opt$filtered_directory_reverse #added from paired arguments


primerF <- opt$forward_primer #added from CCS arguments
primerR <- opt$reverse_primer #added from CCS arguments
maxMismatch <- if(opt$max_mismatch=='NULL') NULL else as.numeric(opt$max_mismatch) #added from CCS arguments
indels <- if(opt$indels=='NULL') NULL else as.logical(opt$indels)  #added from CCS arguments

truncLen <- if(opt$tuncation_length=='NULL') NULL else as.integer(opt$tuncation_length)
truncLenR <- if(opt$tuncation_length_reverse=='NULL') NULL else as.integer(opt$tuncation_length_reverse) #added from paired arguments
trimLeft <- if(opt$trim_left=='NULL') NULL else as.integer(opt$trim_left)
trimLeftR<-if(opt$trim_left_reverse=='NULL') NULL else as.integer(opt$trim_left_reverse) #added from paired arguments
maxEE <- if(opt$max_expected_errors=='NULL') NULL else as.numeric(opt$max_expected_errors)
maxEER <- if(opt$max_expected_errors_reverse=='NULL') NULL else as.numeric(opt$max_expected_errors_reverse) #added from paired arguments
truncQ <- if(opt$tuncation_quality_score=='NULL') NULL else as.integer(opt$tuncation_quality_score)
minLen <- if(opt$min_length=='NULL') NULL else as.numeric(opt$min_length) #added from CCS arguments
maxLen <- if(opt$max_length=='NULL') NULL else as.numeric(opt$max_length) # Allows Inf
minOverlap <- if(opt$min_overlap=='NULL') NULL else as.integer(opt$min_overlap) #added from paired arguments

poolMethod <- opt$pooling_method

chimeraMethod <- opt$chimera_method
minParentFold <- if(opt$min_parental_fold=='NULL') NULL else as.numeric(opt$min_parental_fold)

nthreads <- if(opt$num_threads=='NULL') NULL else as.integer(opt$num_threads)
nreads.learn <- if(opt$learn_min_reads=='NULL') NULL else as.integer(opt$learn_min_reads)
# The following args are not directly exposed to end users in q2-dada2,
# but rather indirectly, via the methods `denoise-single` and `denoise-pyro`.
if (opt$homopolymer_gap_penalty=='NULL'){
  HOMOPOLYMER_GAP_PENALTY<-NULL
}else{
  HOMOPOLYMER_GAP_PENALTY<-as.integer(opt$homopolymer_gap_penalty)
  if(HOMOPOLYMER_GAP_PENALTY>0){
    HOMOPOLYMER_GAP_PENALTY<-HOMOPOLYMER_GAP_PENALTY*(-1)
  }
}
<<<<<<< HEAD
  BAND_SIZE <- as.integer(opt$band_size)
=======
  
BAND_SIZE <- if(opt$band_size=='NULL') NULL else as.integer(opt$band_size)
>>>>>>> 0933d023

### VALIDATE ARGUMENTS ###

# Input directory is expected to contain .fastq.gz file(s)
# that have not yet been filtered and globally trimmed
# to the same length.
if(!dir.exists(inp.dir)) {
  errQuit("Input directory does not exist.")
} else {
  unfilts <- list.files(inp.dir, pattern=".fastq.gz$", full.names=TRUE)
  if(length(unfilts) == 0) {
    errQuit("No input files with the expected filename format found.")
  }
  if(inp.dirR!='NULL'){
    unfiltsR <- list.files(inp.dirR, pattern=".fastq.gz$", full.names=TRUE)
    if(length(unfiltsR) == 0) {
      errQuit("No input reverse files with the expected filename format found.")
    }
    if(length(unfilts) != length(unfiltsR)) {
      errQuit("Different numbers of forward and reverse .fastq.gz files.")
    }
    
  }

}

# Output files are to be filenames (not directories) and are to be
# removed and replaced if already present.
for(fn in c(out.path, out.track)) {
  if(dir.exists(fn)) {
    errQuit("Output filename ", fn, " is a directory.")
  } else if(file.exists(fn)) {
    invisible(file.remove(fn))
  }
}

# Convert nthreads to the logical/numeric expected by dada2
if(nthreads < 0) {
  errQuit("nthreads must be non-negative.")
} else if(nthreads == 0) {
  multithread <- TRUE # detect and use all
} else if(nthreads == 1) {
  multithread <- FALSE
} else {
  multithread <- nthreads
}

### LOAD LIBRARIES ###
suppressWarnings(library(methods))
suppressWarnings(library(dada2))
cat("DADA2:", as.character(packageVersion("dada2")), "/",
    "Rcpp:", as.character(packageVersion("Rcpp")), "/",
    "RcppParallel:", as.character(packageVersion("RcppParallel")), "\n")

### Remove Primers ###

if(primer.removed.dir!='NULL'){ #for CCS read analysis
  cat("1) Removing Primers\n")
  nop <- file.path(primer.removed.dir, basename(unfilts))
  prim <- suppressWarnings(removePrimers(unfilts, nop, primerF, dada2:::rc(primerR),
                                         max.mismatch = maxMismatch, allow.indels = indels,
                                         orient = TRUE, verbose = TRUE))
  cat(ifelse(file.exists(nop), ".", "x"), sep="")
  nop <- list.files(primer.removed.dir, pattern=".fastq.gz$", full.names=TRUE)
  cat("\n")
  if(length(nop) == 0) { # All reads were filtered out
    errQuit("No reads passed the Removing Primers step  (Did you select the right primers?)", status=2)
  }
}

### TRIM AND FILTER ###
cat("2) Filtering ")
if(primer.removed.dir!='NULL'){ #for CCS read analysis
  filts <- file.path(filtered.dir, basename(nop))
  out <- suppressWarnings(filterAndTrim(nop, filts, truncLen = truncLen, trimLeft = trimLeft,
                                        maxEE = maxEE, truncQ = truncQ, rm.phix = FALSE,
                                        multithread = multithread, maxLen = maxLen, minLen = minLen, minQ = 3))
<<<<<<< HEAD
}else{#for sinlge/pyro read analysis
=======
}else{  
>>>>>>> 0933d023
  filts <- file.path(filtered.dir, basename(unfilts))
  if(inp.dirR!='NULL'){
    filtsR <- file.path(filtered.dirR, basename(unfiltsR))
    out <- suppressWarnings(filterAndTrim(unfilts, filts, unfiltsR, filtsR,
                                          truncLen=c(truncLen, truncLenR), trimLeft=c(trimLeft, trimLeftR),
                                          maxEE=c(maxEE, maxEER), truncQ=truncQ, rm.phix=TRUE,
                                          multithread=multithread))
    
  }else{
    out <- suppressWarnings(filterAndTrim(unfilts, filts, truncLen=truncLen, trimLeft=trimLeft,
                                          maxEE=maxEE, truncQ=truncQ, rm.phix=TRUE,
                                          multithread=multithread, maxLen=maxLen))
  }
    
}

cat(ifelse(file.exists(filts), ".", "x"), sep="")
filts <- list.files(filtered.dir, pattern=".fastq.gz$", full.names=TRUE)

if(inp.dirR!='NULL'){
  filtsR <- list.files(filtered.dirR, pattern=".fastq.gz$", full.names=TRUE)
}
cat("\n")
if(length(filts) == 0) { # All reads were filtered out
  errQuit("No reads passed the filter (was truncLen longer than the read length?)", status=2)
}

### LEARN ERROR RATES ###
# Dereplicate enough samples to get nreads.learn total reads
cat("3) Learning Error Rates\n")
if(primer.removed.dir!='NULL'){#for CCS read analysis
  err <- suppressWarnings(learnErrors(filts, nreads=nreads.learn,
                                      errorEstimationFunction=dada2:::PacBioErrfun,
                                      multithread=multithread, BAND_SIZE=BAND_SIZE))
<<<<<<< HEAD
}else{#for sinlge/pyro read analysis
=======
}else if(inp.dirR!='NULL'){
  
  err <- suppressWarnings(learnErrors(filts, nreads=nreads.learn, multithread=multithread))
  errR <- suppressWarnings(learnErrors(filtsR, nreads=nreads.learn, multithread=multithread))
  
}else{
>>>>>>> 0933d023
  err <- suppressWarnings(learnErrors(filts, nreads=nreads.learn, multithread=multithread,
                                      HOMOPOLYMER_GAP_PENALTY=HOMOPOLYMER_GAP_PENALTY, BAND_SIZE=BAND_SIZE))
}

### PROCESS ALL SAMPLES ###
# Loop over rest in streaming fashion with learned error rates

if(inp.dirR =='NULL'){
  dds <- vector("list", length(filts))
  cat("4) Denoise samples ")
  cat("\n")
  for(j in seq(length(filts))) {
    drp <- derepFastq(filts[[j]])
    dds[[j]] <- dada(drp, err=err, multithread=multithread,HOMOPOLYMER_GAP_PENALTY=HOMOPOLYMER_GAP_PENALTY,
                     BAND_SIZE=BAND_SIZE, verbose=FALSE)
    cat(".")
  }
  cat("\n")
  if(poolMethod == "pseudo") {
    cat("  Pseudo-pool step ")
    ### TEMPORARY, to be removed once 1.12 makes its way to Q2
    ### Needed for now to manage pseudo-pooling memory, as 1.10 didn't do this appropriately.
    ### pseudo_priors code copied from dada2.R
    st <- makeSequenceTable(dds)
    pseudo_priors <- colnames(st)[colSums(st>0) >= 2 | colSums(st) >= Inf]
    rm(st)
    ### \pseudo_priors code copied from dada2.R
    ### code copied from previous loop through samples in this script
    for(j in seq(length(filts))) {
      drp <- derepFastq(filts[[j]])
      dds[[j]] <- dada(drp, err=err, multithread=multithread,
                       priors = pseudo_priors, HOMOPOLYMER_GAP_PENALTY=HOMOPOLYMER_GAP_PENALTY,
                       BAND_SIZE=BAND_SIZE, verbose=FALSE)
      cat(".")
    }
    cat("\n")
    ### \code copied from previous loop through samples in this script
  }
  
  # Make sequence table
  seqtab <- makeSequenceTable(dds)
}else{
  denoisedF <- rep(0, length(filts))
  ddsF <- vector("list", length(filts))
  ddsR <- vector("list", length(filts))
  mergers <- vector("list", length(filts))
  cat("3) Denoise samples ")
  
  for(j in seq(length(filts))) {
    drpF <- derepFastq(filts[[j]])
    ddsF[[j]] <- dada(drpF, err=err, multithread=multithread, verbose=FALSE)
    drpR <- derepFastq(filtsR[[j]])
    ddsR[[j]] <- dada(drpR, err=errR, multithread=multithread, verbose=FALSE)
    cat(".")
  }
  cat("\n")
  if(poolMethod == "pseudo") {
    cat("  Pseudo-pool step ")
    ### TEMPORARY, to be removed once 1.12 makes its way to Q2
    ### Needed for now to manage pseudo-pooling memory, as 1.10 didn't do this appropriately.
    ### pseudo_priors code copied from dada2.R
    stF <- makeSequenceTable(ddsF)
    pseudo_priorsF <- colnames(stF)[colSums(stF>0) >= 2 | colSums(stF) >= Inf]
    rm(stF)
    stR <- makeSequenceTable(ddsR)
    pseudo_priorsR <- colnames(stR)[colSums(stR>0) >= 2 | colSums(stR) >= Inf]
    rm(stR)
    ### \pseudo_priors code copied from dada2.R
    ### code copied from previous loop through samples in this script
    for(j in seq(length(filts))) {
      drpF <- derepFastq(filts[[j]])
      ddsF[[j]] <- dada(drpF, err=err, priors=pseudo_priorsF,
                        multithread=multithread, verbose=FALSE)
      drpR <- derepFastq(filtsR[[j]])
      ddsR[[j]] <- dada(drpR, err=errR, priors=pseudo_priorsR,
                        multithread=multithread, verbose=FALSE)
      cat(".")
    }
    cat("\n")
    ### \code copied from previous loop through samples in this script
  }
  
  ### Now loop through and do merging
  for(j in seq(length(filts))) {
    drpF <- derepFastq(filts[[j]])
    drpR <- derepFastq(filtsR[[j]])
    mergers[[j]] <- mergePairs(ddsF[[j]], drpF, ddsR[[j]], drpR, minOverlap=minOverlap)
    denoisedF[[j]] <- getN(ddsF[[j]])
    cat(".")
  }
  cat("\n")
  
  # Make sequence table
  seqtab <- makeSequenceTable(mergers)
  
}


### Remove chimeras
cat("5) Remove chimeras (method = ", chimeraMethod, ")\n", sep="")
if(chimeraMethod %in% c("pooled", "consensus")) {
  seqtab.nochim <- removeBimeraDenovo(seqtab, method=chimeraMethod, minFoldParentOverAbundance=minParentFold, multithread=multithread)
} else { # No chimera removal, copy seqtab to seqtab.nochim
  seqtab.nochim <- seqtab
}

### REPORT READ FRACTIONS THROUGH PIPELINE ###
cat("6) Report read numbers through the pipeline\n")
<<<<<<< HEAD
# Handle edge cases: Samples lost in filtering; One sample
if(primer.removed.dir!='NULL'){ #for CCS read analysis
  track <- cbind(prim,out[ ,2], matrix(0, nrow=nrow(out), ncol=2))
  colnames(track) <- c("input", "primer-removed","filtered", "denoised", "non-chimeric")
}else{#for sinlge/pyro read analysis
  track <- cbind(out, matrix(0, nrow=nrow(out), ncol=2))
  colnames(track) <- c("input", "filtered", "denoised", "non-chimeric")
=======
if(inp.dirR =='NULL'){
  # Handle edge cases: Samples lost in filtering; One sample
  if(primer.removed.dir!='NULL'){
    track <- cbind(prim,out[ ,2], matrix(0, nrow=nrow(out), ncol=2))
    colnames(track) <- c("input", "primer-removed","filtered", "denoised", "non-chimeric")
  }else{
    track <- cbind(out, matrix(0, nrow=nrow(out), ncol=2))
    colnames(track) <- c("input", "filtered", "denoised", "non-chimeric")
  }
  passed.filtering <- track[,"filtered"] > 0
  track[passed.filtering,"denoised"] <- rowSums(seqtab)
  track[passed.filtering,"non-chimeric"] <- rowSums(seqtab.nochim)
  write.table(track, out.track, sep="\t", row.names=TRUE, col.names=NA,
              quote=FALSE)
}else{
  # Handle edge cases: Samples lost in filtering; One sample
  track <- cbind(out, matrix(0, nrow=nrow(out), ncol=3))
  colnames(track) <- c("input", "filtered", "denoised", "merged", "non-chimeric")
  passed.filtering <- track[,"filtered"] > 0
  track[passed.filtering,"denoised"] <- denoisedF
  track[passed.filtering,"merged"] <- rowSums(seqtab)
  
  
  track[passed.filtering,"non-chimeric"] <- rowSums(seqtab.nochim)
  write.table(track, out.track, sep="\t", row.names=TRUE, col.names=NA,
              quote=FALSE)
  
>>>>>>> 0933d023
}


### WRITE OUTPUT AND QUIT ###
# Formatting as tsv plain-text sequence table table
cat("7) Write output\n")
seqtab.nochim <- t(seqtab.nochim) # QIIME has OTUs as rows
col.names <- basename(filts)
col.names[[1]] <- paste0("#OTU ID\t", col.names[[1]])
write.table(seqtab.nochim, out.path, sep="\t",
            row.names=TRUE, col.names=col.names, quote=FALSE)
saveRDS(seqtab.nochim, gsub("tsv", "rds", out.path)) ### TESTING

q(status=0)<|MERGE_RESOLUTION|>--- conflicted
+++ resolved
@@ -256,12 +256,8 @@
     HOMOPOLYMER_GAP_PENALTY<-HOMOPOLYMER_GAP_PENALTY*(-1)
   }
 }
-<<<<<<< HEAD
-  BAND_SIZE <- as.integer(opt$band_size)
-=======
-  
 BAND_SIZE <- if(opt$band_size=='NULL') NULL else as.integer(opt$band_size)
->>>>>>> 0933d023
+
 
 ### VALIDATE ARGUMENTS ###
 
@@ -339,11 +335,8 @@
   out <- suppressWarnings(filterAndTrim(nop, filts, truncLen = truncLen, trimLeft = trimLeft,
                                         maxEE = maxEE, truncQ = truncQ, rm.phix = FALSE,
                                         multithread = multithread, maxLen = maxLen, minLen = minLen, minQ = 3))
-<<<<<<< HEAD
-}else{#for sinlge/pyro read analysis
-=======
+
 }else{  
->>>>>>> 0933d023
   filts <- file.path(filtered.dir, basename(unfilts))
   if(inp.dirR!='NULL'){
     filtsR <- file.path(filtered.dirR, basename(unfiltsR))
@@ -352,7 +345,7 @@
                                           maxEE=c(maxEE, maxEER), truncQ=truncQ, rm.phix=TRUE,
                                           multithread=multithread))
     
-  }else{
+  }else{#for sinlge/pyro read analysis
     out <- suppressWarnings(filterAndTrim(unfilts, filts, truncLen=truncLen, trimLeft=trimLeft,
                                           maxEE=maxEE, truncQ=truncQ, rm.phix=TRUE,
                                           multithread=multithread, maxLen=maxLen))
@@ -378,16 +371,13 @@
   err <- suppressWarnings(learnErrors(filts, nreads=nreads.learn,
                                       errorEstimationFunction=dada2:::PacBioErrfun,
                                       multithread=multithread, BAND_SIZE=BAND_SIZE))
-<<<<<<< HEAD
-}else{#for sinlge/pyro read analysis
-=======
+
 }else if(inp.dirR!='NULL'){
   
   err <- suppressWarnings(learnErrors(filts, nreads=nreads.learn, multithread=multithread))
   errR <- suppressWarnings(learnErrors(filtsR, nreads=nreads.learn, multithread=multithread))
   
 }else{
->>>>>>> 0933d023
   err <- suppressWarnings(learnErrors(filts, nreads=nreads.learn, multithread=multithread,
                                       HOMOPOLYMER_GAP_PENALTY=HOMOPOLYMER_GAP_PENALTY, BAND_SIZE=BAND_SIZE))
 }
@@ -496,21 +486,12 @@
 
 ### REPORT READ FRACTIONS THROUGH PIPELINE ###
 cat("6) Report read numbers through the pipeline\n")
-<<<<<<< HEAD
-# Handle edge cases: Samples lost in filtering; One sample
-if(primer.removed.dir!='NULL'){ #for CCS read analysis
-  track <- cbind(prim,out[ ,2], matrix(0, nrow=nrow(out), ncol=2))
-  colnames(track) <- c("input", "primer-removed","filtered", "denoised", "non-chimeric")
-}else{#for sinlge/pyro read analysis
-  track <- cbind(out, matrix(0, nrow=nrow(out), ncol=2))
-  colnames(track) <- c("input", "filtered", "denoised", "non-chimeric")
-=======
 if(inp.dirR =='NULL'){
   # Handle edge cases: Samples lost in filtering; One sample
-  if(primer.removed.dir!='NULL'){
+  if(primer.removed.dir!='NULL'){ #for CCS read analysis
     track <- cbind(prim,out[ ,2], matrix(0, nrow=nrow(out), ncol=2))
     colnames(track) <- c("input", "primer-removed","filtered", "denoised", "non-chimeric")
-  }else{
+  }else{ #for sinlge/pyro read analysis
     track <- cbind(out, matrix(0, nrow=nrow(out), ncol=2))
     colnames(track) <- c("input", "filtered", "denoised", "non-chimeric")
   }
@@ -519,20 +500,17 @@
   track[passed.filtering,"non-chimeric"] <- rowSums(seqtab.nochim)
   write.table(track, out.track, sep="\t", row.names=TRUE, col.names=NA,
               quote=FALSE)
-}else{
+}else{#for paired end reads
   # Handle edge cases: Samples lost in filtering; One sample
   track <- cbind(out, matrix(0, nrow=nrow(out), ncol=3))
   colnames(track) <- c("input", "filtered", "denoised", "merged", "non-chimeric")
   passed.filtering <- track[,"filtered"] > 0
   track[passed.filtering,"denoised"] <- denoisedF
   track[passed.filtering,"merged"] <- rowSums(seqtab)
-  
-  
   track[passed.filtering,"non-chimeric"] <- rowSums(seqtab.nochim)
   write.table(track, out.track, sep="\t", row.names=TRUE, col.names=NA,
               quote=FALSE)
-  
->>>>>>> 0933d023
+
 }
 
 
