#!/usr/bin/env Rscript

###################################################
# This R script takes an input directory of .fastq.gz files
# and outputs a tsv file of the dada2 processed sequence
# table. It is intended for use with the QIIME2 plugin
# for DADA2.
#
# Rscript run_dada2.R input_dir output.tsv truncLen trimLeft filtered_dir
####################################################

<<<<<<< HEAD
####################################################
#             DESCRIPTION OF ARGUMENTS             #
####################################################
# NOTE: ALL ARGUMENTS ARE POSITIONAL!
#
# 1) File path to directory with the .fastq.gz files to be processed.
#    Ex: path/to/dir/with/fastqgzs
#
# 2) File path to output tsv file. If already exists, will be overwritten.
#    Ex: path/to/output_file.tsv
#
# 3) truncLen - The position at which to truncate reads. Reads shorter
#               than truncLen will be discarded.
#    Ex: 150
#
# 4) trimLeft - The number of nucleotides to remove from the start of
#               each read. Should be less than truncLen for obvious reasons.
#    Ex: 0
#
# 5) File path to write the filtered .fastq.gz files. These files remain after
#               the script completes.
#    Ex: path/to/dir/with/fastqgzs/filtered
#

=======
# Get character vector of input arguments
# For now: Format is two positional arguments
# path/to/dir/with/fastqs path/to/output_file.tsv
cat(R.version$version.string, "\n")
>>>>>>> bc5d7634
args <- commandArgs(TRUE)

inp.dir <- args[[1]]
out.path <- args[[2]]
truncLen <- as.integer(args[[3]])
trimLeft <- as.integer(args[[4]])
maxEE <- as.integer(args[[5]])
truncQ <- as.integer(args[[6]])
filteredFastqOutputDir <- args[[7]]
errQuit <- function(mesg) {
  message(mesg)
  q(status=1)
}

# Input directory is expected to contain .fastq file(s)
# that have not yet been filtered and globally trimmed
# to the same length.
if(!dir.exists(inp.dir)) {
  errQuit("Input directory does not exist.")
} else {
  unfilts <- list.files(inp.dir, pattern=".fastq.gz$", full.names=TRUE)
  if(length(unfilts) == 0) {
    errQuit("No input files with the expected filename format found.")
  }
}

# Output path is to be a filename (not a directory) and is to be
# removed and replaced if already present.
if(dir.exists(out.path)) {
  errQuit("Output filename points to pre-existing directory.")
} else if(file.exists(out.path)) {
  file.remove(out.path)
}

# Valid input/output -- load libraries and process
library(methods)
library(dada2)
cat("DADA2 R package version:", as.character(packageVersion("dada2")), "\n")

# Trim and filter
# This is adapted from the example provided in the DADA2 tutorial.
for(i in seq_along(unfilts)) {
  fileName = basename(unfilts[i])
  filteredFastq = file.path(filteredFastqOutputDir, fileName)
  fastqFilter(unfilts[i], filteredFastq, truncLen=truncLen, trimLeft=trimLeft,
              maxEE=maxEE, truncQ=truncQ, rm.phix=TRUE)
}
filts <- list.files(filteredFastqOutputDir, pattern=".fastq.gz$",
                    full.names=TRUE)

# Dereplicate
drps <- derepFastq(filts)

# Sample inference
dds <- dada(drps, err=NULL, selfConsist = TRUE)

# Make sequence table
seqtab <- makeSequenceTable(dds)

# Remove chimeras
seqtab <- removeBimeraDenovo(seqtab)

# Write output and quit
# Formatting as tsv plain-text OTU table
seqtab <- t(seqtab) # QIIME has OTUs as rows
col.names <- basename(filts)
col.names[[1]] <- paste0("#OTU ID\t", col.names[[1]])
write.table(seqtab, out.path, sep="\t",
            row.names=TRUE, col.names=col.names, quote=FALSE)
q(status=0)<|MERGE_RESOLUTION|>--- conflicted
+++ resolved
@@ -9,7 +9,6 @@
 # Rscript run_dada2.R input_dir output.tsv truncLen trimLeft filtered_dir
 ####################################################
 
-<<<<<<< HEAD
 ####################################################
 #             DESCRIPTION OF ARGUMENTS             #
 ####################################################
@@ -34,12 +33,7 @@
 #    Ex: path/to/dir/with/fastqgzs/filtered
 #
 
-=======
-# Get character vector of input arguments
-# For now: Format is two positional arguments
-# path/to/dir/with/fastqs path/to/output_file.tsv
 cat(R.version$version.string, "\n")
->>>>>>> bc5d7634
 args <- commandArgs(TRUE)
 
 inp.dir <- args[[1]]
