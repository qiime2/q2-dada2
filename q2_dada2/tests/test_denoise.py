# ----------------------------------------------------------------------------
# Copyright (c) 2016-2023, QIIME 2 development team.
#
# Distributed under the terms of the Modified BSD License.
#
# The full license is in the file LICENSE, distributed with this software.
# ----------------------------------------------------------------------------

import unittest

import skbio
import biom
import qiime2
from qiime2.plugin.testing import TestPluginBase
from q2_types.per_sample_sequences import (
    SingleLanePerSampleSingleEndFastqDirFmt,
    SingleLanePerSamplePairedEndFastqDirFmt)

from q2_dada2 import denoise_single, denoise_paired, denoise_pyro, denoise_ccs
from q2_dada2._denoise import _check_featureless_table


def _sort_seqs(seqs):
    return sorted(list(seqs), key=lambda x: x.metadata['id'])


<<<<<<< HEAD
def _sort_table(table):
    return table.sort(axis="sample").sort(axis="observation")
=======
class TestExamples(TestPluginBase):
    package = 'q2_dada2.tests'

    def test_examples(self):
        self.execute_examples()
>>>>>>> 09368509


class TestDenoiseSingle(TestPluginBase):
    package = 'q2_dada2.tests'

    def setUp(self):
        super().setUp()
        self.demux_seqs = SingleLanePerSampleSingleEndFastqDirFmt(
            self.get_data_path('sample_seqs_single'), 'r')

    def test_defaults(self):
        with open(self.get_data_path('expected/single-default.tsv')) as fh:
            exp_table = biom.Table.from_tsv(fh, None, None, lambda x: x)
        exp_rep_seqs = list(
            skbio.io.read(self.get_data_path('expected/single-default.fasta'),
                          'fasta', constructor=skbio.DNA))
        for seq in exp_rep_seqs:
            del seq.metadata['description']
        exp_md = qiime2.Metadata.load(
            self.get_data_path('expected/single-default-stats.tsv'))

        table, rep_seqs, md = denoise_single(self.demux_seqs, 100)
        self.assertEqual(_sort_table(table), _sort_table(exp_table))
        self.assertEqual(_sort_seqs(rep_seqs), _sort_seqs(exp_rep_seqs))
        self.assertEqual(md, exp_md)

    def test_override(self):
        with open(self.get_data_path('expected/single-override.tsv')) as fh:
            exp_table = biom.Table.from_tsv(fh, None, None, lambda x: x)
        exp_rep_seqs = list(
            skbio.io.read(self.get_data_path('expected/single-override.fasta'),
                          'fasta', constructor=skbio.DNA))
        for seq in exp_rep_seqs:
            del seq.metadata['description']
        exp_md = qiime2.Metadata.load(
            self.get_data_path('expected/single-override-stats.tsv'))

        # NOTE: the test data isn't interesting enough to be impacted by
        # min_fold_parent_over_abundance.
        table, rep_seqs, md = denoise_single(
            self.demux_seqs, 100, trim_left=10, max_ee=10.5, trunc_q=1,
            n_threads=1, n_reads_learn=2, hashed_feature_ids=False,
            chimera_method='consensus', min_fold_parent_over_abundance=1.1)

        self.assertEqual(_sort_table(table), _sort_table(exp_table))
        self.assertEqual(_sort_seqs(rep_seqs),
                         _sort_seqs(exp_rep_seqs))
        self.assertEqual(md, exp_md)

    def test_mixed_barcodes_and_ids(self):
        demux_seqs = SingleLanePerSamplePairedEndFastqDirFmt(
            self.get_data_path('mixed_barcodes_and_ids'), 'r')

        denoise_paired(demux_seqs, 150, 150)

        self.assertTrue(True)

    def test_all_reads_filtered(self):
        with self.assertRaisesRegex(ValueError, 'filter'):
            denoise_single(self.demux_seqs, 10000)

    def test_bad_values_fail(self):
        # Just confirm that the machinery works, anything more specific is just
        # restating the _valid_inputs dict which is more declarative than a
        # unit-test anyways.
        with self.assertRaisesRegex(ValueError, 'trunc_len'):
            denoise_single(self.demux_seqs, -1)

        with self.assertRaisesRegex(ValueError, 'n_reads_learn'):
            denoise_single(self.demux_seqs, 100, n_reads_learn=0)

        with self.assertRaisesRegex(ValueError, 'consensus'):
            denoise_single(self.demux_seqs, 100, chimera_method='foo')

    def test_trim_left_bigger_than_trunc_len(self):
        with self.assertRaisesRegex(ValueError, 'trim_left'):
            denoise_single(self.demux_seqs, 100, trim_left=100)

        # Shouldn't fail when `trunc_len=0`
        denoise_single(self.demux_seqs, 0, trim_left=100)

    def test_underscore_samples(self):
        self.demux_seqs = SingleLanePerSampleSingleEndFastqDirFmt(
            self.get_data_path('underscore_samples'), 'r')

        with open(self.get_data_path('expected/underscore-samples.tsv')) as fh:
            exp_table = biom.Table.from_tsv(fh, None, None, lambda x: x)
        exp_rep_seqs = list(
            skbio.io.read(
                self.get_data_path('expected/underscore-samples.fasta'),
                'fasta', constructor=skbio.DNA))
        for seq in exp_rep_seqs:
            del seq.metadata['description']
        exp_md = qiime2.Metadata.load(
            self.get_data_path('expected/underscore-samples-stats.tsv'))

        # Historical NOTE: default used to be `pooled`, so the data still
        # expects that. Since this is only testing underscores, it shouldn't
        # matter much and serves as a regression test to boot.
        table, rep_seqs, md = denoise_single(self.demux_seqs, 100,
                                             chimera_method='pooled')

        self.assertEqual(_sort_table(table), _sort_table(exp_table))
        self.assertEqual(_sort_seqs(rep_seqs),
                         _sort_seqs(exp_rep_seqs))
        self.assertEqual(md, exp_md)

    def test_no_chimera_method(self):
        with open(self.get_data_path('expected/single-default.tsv')) as fh:
            exp_table = biom.Table.from_tsv(fh, None, None, lambda x: x)
        exp_rep_seqs = list(
            skbio.io.read(self.get_data_path('expected/single-default.fasta'),
                          'fasta', constructor=skbio.DNA))
        for seq in exp_rep_seqs:
            del seq.metadata['description']
        exp_md = qiime2.Metadata.load(
            self.get_data_path('expected/single-default-stats.tsv'))

        table, rep_seqs, md = denoise_single(self.demux_seqs, 100,
                                             chimera_method='none')

        self.assertEqual(_sort_table(table), _sort_table(exp_table))
        self.assertEqual(_sort_seqs(rep_seqs),
                         _sort_seqs(exp_rep_seqs))

        self.assertEqual(md, exp_md)

    def test_pseudo_pooling(self):
        with open(self.get_data_path('expected/single-pseudo.tsv')) as fh:
            exp_table = biom.Table.from_tsv(fh, None, None, lambda x: x)
        exp_rep_seqs = list(
            skbio.io.read(self.get_data_path('expected/single-pseudo.fasta'),
                          'fasta', constructor=skbio.DNA))
        for seq in exp_rep_seqs:
            del seq.metadata['description']
        exp_md = qiime2.Metadata.load(
            self.get_data_path('expected/single-pseudo-stats.tsv'))

        table, rep_seqs, md = denoise_single(self.demux_seqs, 100,
                                             pooling_method='pseudo')

        self.assertEqual(_sort_table(table), _sort_table(exp_table))
        self.assertEqual(_sort_seqs(rep_seqs),
                         _sort_seqs(exp_rep_seqs))

        self.assertEqual(md, exp_md)


class TestDenoisePaired(TestPluginBase):
    package = 'q2_dada2.tests'

    def setUp(self):
        super().setUp()
        self.demux_seqs = SingleLanePerSamplePairedEndFastqDirFmt(
            self.get_data_path('sample_seqs_paired'), 'r')

    def test_defaults(self):
        with open(self.get_data_path('expected/paired-default.tsv')) as fh:
            exp_table = biom.Table.from_tsv(fh, None, None, lambda x: x)
        exp_rep_seqs = list(
            skbio.io.read(self.get_data_path('expected/paired-default.fasta'),
                          'fasta', constructor=skbio.DNA))
        for seq in exp_rep_seqs:
            del seq.metadata['description']
        exp_md = qiime2.Metadata.load(
            self.get_data_path('expected/paired-default-stats.tsv'))
        # NOTE: changing the chimera_method parameter doesn't impact the
        # results for this dataset
        table, rep_seqs, md = denoise_paired(self.demux_seqs, 150, 150)
        self.assertEqual(_sort_table(table), _sort_table(exp_table))
        self.assertEqual(_sort_seqs(rep_seqs),
                         _sort_seqs(exp_rep_seqs))
        self.assertEqual(md, exp_md)

    def test_remove_empty(self):
        with open(self.get_data_path('expected/paired-remove-empty-default.tsv'
                                     )) as fh:
            exp_table = biom.Table.from_tsv(fh, None, None, lambda x: x)
        exp_rep_seqs = list(
            skbio.io.read(self.get_data_path('expected/paired-default.fasta'),
                          'fasta', constructor=skbio.DNA))
        for seq in exp_rep_seqs:
            del seq.metadata['description']
        exp_md = qiime2.Metadata.load(
            self.get_data_path('expected/paired-default-stats.tsv'))
        # NOTE: changing the chimera_method parameter doesn't impact the
        # results for this dataset
        table, rep_seqs, md = denoise_paired(self.demux_seqs, 150, 150,
                                             retain_all_samples=False)
        self.assertEqual(_sort_table(table), _sort_table(exp_table))
        self.assertEqual(_sort_seqs(rep_seqs),
                         _sort_seqs(exp_rep_seqs))
        self.assertEqual(md, exp_md)

    def test_override(self):
        with open(self.get_data_path('expected/paired-override.tsv')) as fh:
            exp_table = biom.Table.from_tsv(fh, None, None, lambda x: x)
        exp_rep_seqs = list(
            skbio.io.read(self.get_data_path('expected/paired-override.fasta'),
                          'fasta', constructor=skbio.DNA))
        for seq in exp_rep_seqs:
            del seq.metadata['description']
        exp_md = qiime2.Metadata.load(
            self.get_data_path('expected/paired-override-stats.tsv'))

        # NOTE: the test data isn't interesting enough to be impacted by
        # chimera_method or min_fold_parent_over_abundance.
        table, rep_seqs, md = denoise_paired(
            self.demux_seqs, 150, 150, trim_left_f=10, trim_left_r=10,
            max_ee_f=20.5, max_ee_r=20.5, trunc_q=0, n_threads=1,
            n_reads_learn=2,
            hashed_feature_ids=False, chimera_method='consensus',
            min_fold_parent_over_abundance=1.1)
        self.assertEqual(_sort_table(table), _sort_table(exp_table))
        self.assertEqual(_sort_seqs(rep_seqs),
                         _sort_seqs(exp_rep_seqs))
        self.assertEqual(md, exp_md)

    def test_all_reads_filtered(self):
        with self.assertRaisesRegex(ValueError, 'filter'):
            denoise_paired(self.demux_seqs, 10000, 10000)

        with self.assertRaisesRegex(ValueError, 'filter'):
            denoise_paired(self.demux_seqs, 150, 10000)

        with self.assertRaisesRegex(ValueError, 'filter'):
            denoise_paired(self.demux_seqs, 10000, 150)

    def test_bad_values_fail(self):
        # Just confirm that the machinery works, anything more specific is just
        # restating the _valid_inputs dict which is more declarative than a
        # unit-test anyways.
        with self.assertRaisesRegex(ValueError, 'trunc_len_f'):
            denoise_paired(self.demux_seqs, -1, 150)

        with self.assertRaisesRegex(ValueError, 'trunc_len_r'):
            denoise_paired(self.demux_seqs, 150, -1)

        with self.assertRaisesRegex(ValueError, 'n_reads_learn'):
            denoise_paired(self.demux_seqs, 150, 150, n_reads_learn=0)

        with self.assertRaisesRegex(ValueError, 'consensus'):
            denoise_single(self.demux_seqs, 150, 150, chimera_method='foo')

    def test_trim_left_bigger_than_trunc_len(self):
        with self.assertRaisesRegex(ValueError, 'trim_left_f'):
            denoise_paired(self.demux_seqs, 150, 150, trim_left_f=150)

        with self.assertRaisesRegex(ValueError, 'trim_left_r'):
            denoise_paired(self.demux_seqs, 150, 150, trim_left_r=150)

        # Shouldn't fail when `trunc_len_f=0`
        denoise_paired(self.demux_seqs, 0, 150, trim_left_f=10)
        # Shouldn't fail when `trunc_len_r=0`
        denoise_paired(self.demux_seqs, 150, 0, trim_left_r=10)

    def test_no_chimera_method(self):
        with open(self.get_data_path('expected/paired-default.tsv')) as fh:
            exp_table = biom.Table.from_tsv(fh, None, None, lambda x: x)
        exp_rep_seqs = list(
            skbio.io.read(self.get_data_path('expected/paired-default.fasta'),
                          'fasta', constructor=skbio.DNA))
        for seq in exp_rep_seqs:
            del seq.metadata['description']
        exp_md = qiime2.Metadata.load(
            self.get_data_path('expected/paired-default-stats.tsv'))

        table, rep_seqs, md = denoise_paired(self.demux_seqs, 150, 150,
                                             chimera_method='none')

        self.assertEqual(_sort_table(table), _sort_table(exp_table))
        self.assertEqual(_sort_seqs(rep_seqs),
                         _sort_seqs(exp_rep_seqs))
        self.assertEqual(md, exp_md)


# More thorough tests exist in TestDenoiseSingle --- denoise-pyro is basically
# just a variation of denoise-single. These tests should serve as regression
# or integration tests (depending on perspective).
class TestDenoisePyro(TestPluginBase):
    package = 'q2_dada2.tests'

    def setUp(self):
        super().setUp()
        # Reusing the single-end reads for this test suite
        self.demux_seqs = SingleLanePerSampleSingleEndFastqDirFmt(
            self.get_data_path('sample_seqs_single'), 'r')

    def test_defaults(self):
        with open(self.get_data_path('expected/pyro-default.tsv')) as fh:
            exp_table = biom.Table.from_tsv(fh, None, None, lambda x: x)
        exp_rep_seqs = list(
            skbio.io.read(self.get_data_path('expected/pyro-default.fasta'),
                          'fasta', constructor=skbio.DNA))
        for seq in exp_rep_seqs:
            del seq.metadata['description']
        exp_md = qiime2.Metadata.load(
            self.get_data_path('expected/pyro-default-stats.tsv'))

        table, rep_seqs, md = denoise_pyro(self.demux_seqs, 100)

        self.assertEqual(
            table,
            exp_table.sort_order(table.ids('observation'), axis='observation'))
        self.assertEqual(_sort_seqs(rep_seqs),
                         _sort_seqs(exp_rep_seqs))
        self.assertEqual(md, exp_md)

    def test_trunc_len_bigger_than_max_len(self):
        with self.assertRaisesRegex(ValueError, 'max_len'):
            denoise_pyro(self.demux_seqs, 100, max_len=99)

        # Shouldn't fail when max_len > trunc_len
        denoise_pyro(self.demux_seqs, 100, max_len=160)


class TestUtils(TestPluginBase):
    package = 'q2_dada2.tests'

    def test_check_featureless_table_single_feature(self):
        fp = self.get_data_path('single_feature.tsv')

        # should not raise an error
        _check_featureless_table(fp)

        self.assertTrue(True)

    def test_check_featureless_table_no_features(self):
        fp = self.get_data_path('no_asvs.tsv')

        with self.assertRaisesRegex(ValueError, "No features"):
            _check_featureless_table(fp)


class TestDenoiseCCS(TestPluginBase):
    package = 'q2_dada2.tests'

    def setUp(self):
        super().setUp()
        self.demux_seqs = SingleLanePerSampleSingleEndFastqDirFmt(
            self.get_data_path('sample_seqs_ccs'), 'r')

    def test_defaults(self):
        with open(self.get_data_path('expected/ccs-default.tsv')) as fh:
            exp_table = biom.Table.from_tsv(fh, None, None, lambda x: x)
        exp_rep_seqs = list(
            skbio.io.read(self.get_data_path('expected/ccs-default.fasta'),
                          'fasta', constructor=skbio.DNA))
        for seq in exp_rep_seqs:
            del seq.metadata['description']
        exp_md = qiime2.Metadata.load(
            self.get_data_path('expected/ccs-default-stats.tsv'))

        table, rep_seqs, md = denoise_ccs(
                                  self.demux_seqs,
                                  front="AGRGTTYGATYMTGGCTCAG",
                                  adapter="RGYTACCTTGTTACGACTT",)

        self.assertEqual(table, exp_table)
        self.assertEqual(_sort_seqs(rep_seqs),
                         _sort_seqs(exp_rep_seqs))
        self.assertEqual(md, exp_md)


if __name__ == '__main__':
    unittest.main()<|MERGE_RESOLUTION|>--- conflicted
+++ resolved
@@ -24,16 +24,15 @@
     return sorted(list(seqs), key=lambda x: x.metadata['id'])
 
 
-<<<<<<< HEAD
 def _sort_table(table):
     return table.sort(axis="sample").sort(axis="observation")
-=======
+
 class TestExamples(TestPluginBase):
     package = 'q2_dada2.tests'
 
     def test_examples(self):
         self.execute_examples()
->>>>>>> 09368509
+
 
 
 class TestDenoiseSingle(TestPluginBase):
